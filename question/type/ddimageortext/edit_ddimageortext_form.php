<?php
// This file is part of Moodle - http://moodle.org/
//
// Moodle is free software: you can redistribute it and/or modify
// it under the terms of the GNU General Public License as published by
// the Free Software Foundation, either version 3 of the License, or
// (at your option) any later version.
//
// Moodle is distributed in the hope that it will be useful,
// but WITHOUT ANY WARRANTY; without even the implied warranty of
// MERCHANTABILITY or FITNESS FOR A PARTICULAR PURPOSE.  See the
// GNU General Public License for more details.
//
// You should have received a copy of the GNU General Public License
// along with Moodle.  If not, see <http://www.gnu.org/licenses/>.

require_once($CFG->dirroot.'/question/type/ddimageortext/edit_ddtoimage_form_base.php');

/**
 * Defines the editing form for the drag-and-drop images onto images question type.
 *
 * @package    qtype
 * @subpackage ddimageortext
 * @copyright  2009 The Open University
 * @license    http://www.gnu.org/copyleft/gpl.html GNU GPL v3 or later
 */

defined('MOODLE_INTERNAL') || die();

/**
 * Drag-and-drop images onto images  editing form definition.
 *
 * @copyright  2009 The Open University
 * @license    http://www.gnu.org/copyleft/gpl.html GNU GPL v3 or later
 */
class qtype_ddimageortext_edit_form extends qtype_ddtoimage_edit_form_base {

    public function qtype() {
        return 'ddimageortext';
    }

    public function data_preprocessing($question) {
        $question = parent::data_preprocessing($question);
        $question = $this->data_preprocessing_combined_feedback($question, true);
        $question = $this->data_preprocessing_hints($question, true, true);

        $dragids = array(); // drag no -> dragid
        if (!empty($question->options)) {
            $question->shuffleanswers = $question->options->shuffleanswers;
            $question->drags = array();
            foreach ($question->options->drags as $drag) {
                $dragindex = $drag->no -1;
                $question->drags[$dragindex] = array();
                $question->drags[$dragindex]['draglabel'] = $drag->label;
                $question->drags[$dragindex]['infinite'] = $drag->infinite;
                $question->drags[$dragindex]['draggroup'] = $drag->draggroup;
                $dragids[$dragindex] = $drag->id;
            }
            $question->drops = array();
            foreach ($question->options->drops as $drop) {
                $question->drops[$drop->no -1] = array();
                $question->drops[$drop->no -1]['choice'] = $drop->choice;
                $question->drops[$drop->no -1]['droplabel'] = $drop->label;
                $question->drops[$drop->no -1]['xleft'] = $drop->xleft;
                $question->drops[$drop->no -1]['ytop'] = $drop->ytop;
            }
        }
        //initialise file picker for bgimage
        $draftitemid = file_get_submitted_draft_itemid('bgimage');

        file_prepare_draft_area($draftitemid, $this->context->id, 'qtype_ddimageortext',
                                'bgimage', !empty($question->id) ? (int) $question->id : null,
                                self::file_picker_options());
        $question->bgimage = $draftitemid;

        //initialise file picker for dragimages
<<<<<<< HEAD
        list(, $imagerepeats) = $this->get_drag_image_repeats();
        $draftitemids = optional_param('dragitem', array(), PARAM_INT);
=======
        list(, $imagerepeats) = $this->get_drag_item_repeats();
        $draftitemids = optional_param_array('dragitem', array(), PARAM_INT);
>>>>>>> 6aad8ee3
        for ($imageindex = 0; $imageindex < $imagerepeats; $imageindex++) {
            $draftitemid = isset($draftitemids[$imageindex]) ? $draftitemids[$imageindex] :0;
            //numbers not allowed in filearea name
            $itemid = isset($dragids[$imageindex]) ? $dragids[$imageindex] : null;
            file_prepare_draft_area($draftitemid, $this->context->id, 'qtype_ddimageortext',
                                'dragimage', $itemid, self::file_picker_options());
            $question->dragitem[$imageindex] = $draftitemid;
        }
        if (!empty($question->options)) {
            foreach ($question->options->drags as $drag) {
                $dragindex = $drag->no -1;
                if (!isset($question->dragitem[$dragindex])) {
                    $fileexists = false;
                } else {
                    $fileexists = self::file_uploaded($question->dragitem[$dragindex]);
                }
                $labelexists = (trim($question->drags[$dragindex]['draglabel']) != '');
                if ($labelexists && !$fileexists) {
                    $question->dragitemtype[$dragindex] = 'word';
                } else {
                    $question->dragitemtype[$dragindex] = 'image';
                }
            }
        }
        $this->js_call();

        return $question;
    }


    public function js_call() {
        global $PAGE;
        $maxsizes =new stdClass();
        $maxsizes->bgimage = new stdClass();
        $maxsizes->bgimage->width = QTYPE_DDIMAGEORTEXT_BGIMAGE_MAXWIDTH;
        $maxsizes->bgimage->height = QTYPE_DDIMAGEORTEXT_BGIMAGE_MAXHEIGHT;
        $maxsizes->dragimage = new stdClass();
        $maxsizes->dragimage->width = QTYPE_DDIMAGEORTEXT_DRAGIMAGE_MAXWIDTH;
        $maxsizes->dragimage->height = QTYPE_DDIMAGEORTEXT_DRAGIMAGE_MAXHEIGHT;

        $params = array('maxsizes' => $maxsizes,
                        'topnode' => 'fieldset#previewareaheader');

        $PAGE->requires->yui_module('moodle-qtype_ddimageortext-form',
                                        'M.qtype_ddimageortext.init_form',
                                        array($params));
    }

    //drag items

    protected function definition_draggable_items($mform, $itemrepeatsatstart) {

        $this->repeat_elements($this->draggable_item($mform), $itemrepeatsatstart,
                $this->draggable_items_repeated_options(),
                'noitems', 'additems', self::ADD_NUM_ITEMS,
                get_string('addmoreimages', 'qtype_ddimageortext'));
    }

    protected function draggable_item($mform) {
        $draggableimageitem = array();

        $draggableimageitem[] = $mform->createElement('header', 'draggableitemheader',
                                get_string('draggableitemheader', 'qtype_ddimageortext', '{no}'));
        $dragitemtypes = array('image' => get_string('draggableimage', 'qtype_ddimageortext'),
                                'word' => get_string('draggableword', 'qtype_ddimageortext'));
        $draggableimageitem[] = $mform->createElement('select', 'dragitemtype',
                                            get_string('draggableitemtype', 'qtype_ddimageortext'),
                                            $dragitemtypes,
                                            array('class' => 'dragitemtype'));
        $draggableimageitem[] = $mform->createElement('filepicker', 'dragitem', '', null,
                                    self::file_picker_options());

        $grouparray = array();
        $grouparray[] = $mform->createElement('text', 'draglabel',
                                                get_string('label', 'qtype_ddimageortext'),
                                                array('size'=>30, 'class'=>'tweakcss'));
        $mform->setType('draglabel', PARAM_NOTAGS);
        $options = array();
        for ($i = 1; $i <= self::MAX_GROUPS; $i += 1) {
            $options[$i] = $i;
        }
        $grouparray[] = $mform->createElement('static', '', '', ' ' .
                get_string('group', 'qtype_gapselect').' ');
        $grouparray[] = $mform->createElement('select', 'draggroup',
                                                get_string('group', 'qtype_gapselect'),
                                                $options,
                                                array('class' => 'draggroup'));
        $grouparray[] = $mform->createElement('advcheckbox', 'infinite', ' ',
                get_string('infinite', 'qtype_ddimageortext'));
        $draggableimageitem[] = $mform->createElement('group', 'drags',
                get_string('label', 'qtype_ddimageortext'), $grouparray);
        return $draggableimageitem;
    }

    protected function draggable_items_repeated_options() {
        $repeatedoptions = array();
        $repeatedoptions['draggroup']['default'] = '1';
        return $repeatedoptions;
    }

    //drop zones

    protected function drop_zone($mform, $imagerepeats) {
        $dropzoneitem = array();

        $grouparray = array();
        $grouparray[] = $mform->createElement('static', 'xleftlabel', '',
                ' '.get_string('xleft', 'qtype_ddimageortext').' ');
        $grouparray[] = $mform->createElement('text', 'xleft',
                                                get_string('xleft', 'qtype_ddimageortext'),
                                                array('size'=>5, 'class'=>'tweakcss'));
        $mform->setType('xleft', PARAM_NOTAGS);
        $grouparray[] = $mform->createElement('static', 'ytoplabel', '',
                ' '.get_string('ytop', 'qtype_ddimageortext').' ');
        $grouparray[] = $mform->createElement('text', 'ytop',
                                                get_string('ytop', 'qtype_ddimageortext'),
                                                array('size'=>5, 'class'=>'tweakcss'));
        $mform->setType('ytop', PARAM_NOTAGS);
        $options = array();

        $options[0] = '';
        for ($i = 1; $i <= $imagerepeats; $i += 1) {
            $options[$i] = $i;
        }
        $grouparray[] = $mform->createElement('static', '', '', ' ' .
                                        get_string('draggableitem', 'qtype_ddimageortext').' ');
        $grouparray[] = $mform->createElement('select', 'choice',
                                    get_string('draggableitem', 'qtype_ddimageortext'), $options);
        $grouparray[] = $mform->createElement('static', '', '', ' ' .
                                        get_string('label', 'qtype_ddimageortext').' ');
        $grouparray[] = $mform->createElement('text', 'droplabel',
                                                get_string('label', 'qtype_ddimageortext'),
                                                array('size'=>10, 'class'=>'tweakcss'));
        $mform->setType('droplabel', PARAM_NOTAGS);
        $dropzone = $mform->createElement('group', 'drops',
                get_string('dropzone', 'qtype_ddimageortext', '{no}'), $grouparray);
        return array($dropzone);
    }

    protected function drop_zones_repeated_options() {
        $repeatedoptions = array();
        $repeatedoptions['choice']['default'] = '0';
        return $repeatedoptions;
    }

        public function validation($data, $files) {
        $errors = parent::validation($data, $files);
        if (!self::file_uploaded($data['bgimage'])) {
            $errors["bgimage"] = get_string('formerror_nobgimage', 'qtype_'.$this->qtype());
        }

        $allchoices = array();
        for ($i=0; $i < $data['nodropzone']; $i++) {
            $ytoppresent = (trim($data['drops'][$i]['ytop']) !== '');
            $xleftpresent = (trim($data['drops'][$i]['ytop']) !== '');
            $labelpresent = (trim($data['drops'][$i]['droplabel']) !== '');
            $choice = $data['drops'][$i]['choice'];
            $imagechoicepresent = ($choice !== '0');

            if ($imagechoicepresent) {
                if (!$ytoppresent) {
                    $errors["drops[$i]"] =
                                    get_string('formerror_noytop', 'qtype_ddimageortext');
                }
                if (!$xleftpresent) {
                    $errors["drops[$i]"] =
                                get_string('formerror_noxleft', 'qtype_ddimageortext');
                }

                if ($data['dragitemtype'][$choice - 1] != 'word' &&
                                        !self::file_uploaded($data['dragitem'][$choice - 1])) {
                    $errors['dragitem['.($choice - 1).']'] =
                                    get_string('formerror_nofile', 'qtype_ddimageortext', $i);
                }

                if (isset($allchoices[$choice]) && !$data['drags'][$choice-1]['infinite']) {
                    $errors["drops[$i]"] =
                     get_string('formerror_multipledraginstance', 'qtype_ddimageortext', $choice);
                    $errors['drops['.($allchoices[$choice]).']'] =
                     get_string('formerror_multipledraginstance', 'qtype_ddimageortext', $choice);
                    $errors['drags['.($choice-1).']'] =
                     get_string('formerror_multipledraginstance2', 'qtype_ddimageortext', $choice);
                }
                $allchoices[$choice] = $i;
            } else {
                if ($ytoppresent || $xleftpresent || $labelpresent) {
                    $errors["drops[$i]"] =
                        get_string('formerror_noimageselected', 'qtype_ddimageortext');
                }
            }
        }
        for ($dragindex=0; $dragindex < $data['noitems']; $dragindex++) {
            $label = $data['drags'][$dragindex]['draglabel'];
            if ($data['dragitemtype'][$dragindex] == 'word') {
                $allowedtags = '<br><sub><sup><b><i><strong><em>';
                $errormessage = get_string('formerror_disallowedtags', 'qtype_ddimageortext');
            } else {
                $allowedtags = '';
                $errormessage = get_string('formerror_noallowedtags', 'qtype_ddimageortext');
            }
            if ($label != strip_tags($label, $allowedtags)) {
                $errors["drags[{$dragindex}]"] = $errormessage;
            }

        }
        return $errors;
    }

}<|MERGE_RESOLUTION|>--- conflicted
+++ resolved
@@ -74,13 +74,8 @@
         $question->bgimage = $draftitemid;
 
         //initialise file picker for dragimages
-<<<<<<< HEAD
-        list(, $imagerepeats) = $this->get_drag_image_repeats();
+        list(, $imagerepeats) = $this->get_drag_item_repeats();
         $draftitemids = optional_param('dragitem', array(), PARAM_INT);
-=======
-        list(, $imagerepeats) = $this->get_drag_item_repeats();
-        $draftitemids = optional_param_array('dragitem', array(), PARAM_INT);
->>>>>>> 6aad8ee3
         for ($imageindex = 0; $imageindex < $imagerepeats; $imageindex++) {
             $draftitemid = isset($draftitemids[$imageindex]) ? $draftitemids[$imageindex] :0;
             //numbers not allowed in filearea name
