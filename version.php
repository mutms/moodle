<?php

// This file is part of Moodle - http://moodle.org/
//
// Moodle is free software: you can redistribute it and/or modify
// it under the terms of the GNU General Public License as published by
// the Free Software Foundation, either version 3 of the License, or
// (at your option) any later version.
//
// Moodle is distributed in the hope that it will be useful,
// but WITHOUT ANY WARRANTY; without even the implied warranty of
// MERCHANTABILITY or FITNESS FOR A PARTICULAR PURPOSE.  See the
// GNU General Public License for more details.
//
// You should have received a copy of the GNU General Public License
// along with Moodle.  If not, see <http://www.gnu.org/licenses/>.

/**
 * MOODLE VERSION INFORMATION
 *
 * This file defines the current version of the core Moodle code being used.
 * This is compared against the values stored in the database to determine
 * whether upgrades should be performed (see lib/db/*.php)
 *
 * @package    core
 * @copyright  1999 onwards Martin Dougiamas (http://dougiamas.com)
 * @license    http://www.gnu.org/copyleft/gpl.html GNU GPL v3 or later
 */

defined('MOODLE_INTERNAL') || die();

<<<<<<< HEAD
$version  = 2019072500.02;              // YYYYMMDD      = weekly release date of this DEV branch.
=======
$version  = 2019072200.00;              // YYYYMMDD      = weekly release date of this DEV branch.
>>>>>>> 93207870
                                        //         RR    = release increments - 00 in DEV branches.
                                        //           .XX = incremental changes.

$release  = '3.8dev (Build: 20190725)'; // Human-friendly version name

$branch   = '38';                       // This version's branch.
$maturity = MATURITY_ALPHA;             // This version's maturity level.<|MERGE_RESOLUTION|>--- conflicted
+++ resolved
@@ -29,11 +29,7 @@
 
 defined('MOODLE_INTERNAL') || die();
 
-<<<<<<< HEAD
-$version  = 2019072500.02;              // YYYYMMDD      = weekly release date of this DEV branch.
-=======
-$version  = 2019072200.00;              // YYYYMMDD      = weekly release date of this DEV branch.
->>>>>>> 93207870
+$version  = 2019072500.03;              // YYYYMMDD      = weekly release date of this DEV branch.
                                         //         RR    = release increments - 00 in DEV branches.
                                         //           .XX = incremental changes.
 
