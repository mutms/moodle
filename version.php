--- conflicted
+++ resolved
@@ -29,11 +29,7 @@
 
 defined('MOODLE_INTERNAL') || die();
 
-<<<<<<< HEAD
-$version  = 2015090100.00;              // YYYYMMDD      = weekly release date of this DEV branch.
-=======
-$version  = 2015083100.00;              // YYYYMMDD      = weekly release date of this DEV branch.
->>>>>>> 9cf81a1a
+$version  = 2015090200.00;              // YYYYMMDD      = weekly release date of this DEV branch.
                                         //         RR    = release increments - 00 in DEV branches.
                                         //           .XX = incremental changes.
 
