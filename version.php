--- conflicted
+++ resolved
@@ -29,11 +29,7 @@
 
 defined('MOODLE_INTERNAL') || die();
 
-<<<<<<< HEAD
-$version  = 2021120100.02;              // YYYYMMDD      = weekly release date of this DEV branch.
-=======
-$version  = 2021120100.01;              // YYYYMMDD      = weekly release date of this DEV branch.
->>>>>>> 15b41641
+$version  = 2021120100.03;              // YYYYMMDD      = weekly release date of this DEV branch.
                                         //         RR    = release increments - 00 in DEV branches.
                                         //           .XX = incremental changes.
 $release  = '4.0dev+ (Build: 20211201)'; // Human-friendly version name
