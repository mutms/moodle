--- conflicted
+++ resolved
@@ -372,13 +372,7 @@
      */
     public function delete($key) {
         $filename = $key.'.cache';
-<<<<<<< HEAD
         $file = $this->file_path_for_key($key);
-        $result = @unlink($file);
-        unset($this->keys[$filename]);
-        return $result;
-=======
-        $file = $this->path.'/'.$filename;
 
         if (@unlink($file)) {
             unset($this->keys[$filename]);
@@ -386,7 +380,6 @@
         }
 
         return false;
->>>>>>> f86ce2dc
     }
 
     /**
