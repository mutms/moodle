This files describes API changes in core libraries and APIs,
information provided here is intended especially for developers.

=== 2.5 ===

* The cron output has been changed to include time and memory usage (see cron_trace_time_and_memory()),
  so any custom utility relying on the old output may require modification.
* Function get_max_file_sizes now returns an option for (for example) "Course limit (500MB)" or
  "Site limit (200MB)" when appropriate with the option set to 0. This function no longer returns
  an option for 0 bytes. Existing code that was replacing the 0 option in the return
  from this function with a more sensible message, can now use the return from this function directly.
* Functions responsible for output in course/lib.php are deprecated, the code is moved to
  appropriate renderers: print_section_add_menus()
  See functions' phpdocs in lib/deprecatedlib.php
* Function get_print_section_cm_text() is deprecated, replaced with methods in cm_info
* zip_packer may create empty zip archives, there is a new option to ignore
  problematic files when creating archive
* The function delete_course_module was deprecated and has been replaced with
  course_delete_module. The reason for this was because the function delete_course_module
  only partially deletes data, so wherever it was called extra code was needed to
  perform the whole deletion process. The function course_delete_module now takes care
  of the whole process.
* curl::setopt() does not accept constant values any more. As it never worked properly,
  we decided to make the type check stricter. Now, the keys of the array pass must be a string
  corresponding to the curl constant name.
* Function get_users_listing now return list of users except guest and deleted users. Previously
  deleted users were excluded by get_users_listing. As guest user is not expected while browsing users,
  and not included in get_user function, it will not be returned by get_users_listing.
<<<<<<< HEAD
* The add_* functions in course/dnduploadlib.php have been deprecated. Plugins should be using the
  MODNAME_dndupload_register callback instead.
=======
* The signature of the add() method of classes implementing the parentable_part_of_admin_tree
  interface (such as admin_category) has been extended. The new parameter allows the caller
  to prepend the new node before an existing sibling in the admin tree.
>>>>>>> 56aee7c2

YUI changes:
* M.util.help_icon has been deprecated. Code should be updated to use moodle-core-popuphelp
  instead. To do so, remove any existing JS calls to M.util.help_icon from your PHP and ensure
  that your help link is placed in a span which has the class 'helplink'.

=== 2.4 ===

* Pagelib: Numerous deprecated functions were removed as classes page_base, page_course
  and page_generic_activity.
* use $CFG->googlemapkey3 instead of removed $CFG->googlemapkey and migrate to Google Maps API V3
* Function settings_navigation::add_course_editing_links() is completely removed
* function global_navigation::format_display_course_content() is removed completely (the
  functionality is moved to course format class)
* in the function global_navigation::load_generic_course_sections() the argument $courseformat is
  removed
* New component and itemid columns in groups_members table - this allows plugin to create protected
  group memberships using 'xx_yy_allow_group_member_remove' callback and there is also a new restore
  callback 'xx_yy_restore_group_member()'.
* New general role assignment restore plugin callback 'xx_yy_restore_role_assignment()'.
* functions get_generic_section_name(), get_all_sections(), add_mod_to_section(), get_all_mods()
  are deprecated. See their phpdocs in lib/deprecatedlib.php on how to replace them

YUI changes:
* moodle-enrol-notification has been renamed to moodle-core-notification
* YUI2 code must now use 2in3, see http://yuilibrary.com/yui/docs/yui/yui-yui2.html
* M.util.init_select_autosubmit() and M.util.init_url_select() have been deprecated. Code using this should be updated
  to use moodle-core-formautosubmit

Unit testing changes:
* output debugging() is not sent to standard output any more,
  use $this->assertDebuggingCalled(), $this->assertDebuggingNotCalled(),
  $this->getDebuggingMessages() or $this->assertResetDebugging() instead.

=== 2.3 ===

Database layer changes:
* objects are not allowed in paramters of DML functions, use explicit casting to strings if necessary

Note:
* DDL and DML methods which were deprecated in 2.0 have now been removed, they will no longer produce
debug messages and will produce fatal errors

API changes:

* send_stored_file() has changed its interface
* deleted several resourcelib_embed_* functions from resourcelib.php

=== 2.2 ===

removed unused libraries:
* odbc, base32, CodeSniffer, overlib, apd profiling, kses, Smarty, PEAR Console, swfobject, cssshover.htc, md5.js

API changes:
* new admin/tool plugin type
* new context API - old API is still available
* deleted users do not have context any more
* removed global search


=== 2.1 ===

API changes:
* basic suport for restore from 1.9
* new mobile devices API
* new questions API


=== 2.0 ===

API changes:
* new DML API - http://docs.moodle.org/dev/DML_functions
* new DDL API - http://docs.moodle.org/dev/DDL_functions
* new file API - http://docs.moodle.org/dev/File_API
* new $PAGE and $OUTPUT API
* new navigation API
* new theme API - http://docs.moodle.org/dev/Theme_changes_in_2.0
* new javascript API - http://docs.moodle.org/dev/JavaScript_usage_guide
* new portfolio API
* new local plugin type
* new translation support - http://lang.moodle.org
* new web service API
* new cohorts API
* new messaging API
* new rating API
* new comment API
* new sessions API
* new enrolment API
* new backup/restore API
* new blocks API
* new filters API
* improved plugin support (aka Frankenstyle)
* new registration and hub API
* new course completion API
* new plagiarism API
* changed blog API
* new text editor API
* new my moodle and profiles API<|MERGE_RESOLUTION|>--- conflicted
+++ resolved
@@ -26,14 +26,11 @@
 * Function get_users_listing now return list of users except guest and deleted users. Previously
   deleted users were excluded by get_users_listing. As guest user is not expected while browsing users,
   and not included in get_user function, it will not be returned by get_users_listing.
-<<<<<<< HEAD
 * The add_* functions in course/dnduploadlib.php have been deprecated. Plugins should be using the
   MODNAME_dndupload_register callback instead.
-=======
 * The signature of the add() method of classes implementing the parentable_part_of_admin_tree
   interface (such as admin_category) has been extended. The new parameter allows the caller
   to prepend the new node before an existing sibling in the admin tree.
->>>>>>> 56aee7c2
 
 YUI changes:
 * M.util.help_icon has been deprecated. Code should be updated to use moodle-core-popuphelp
