--- conflicted
+++ resolved
@@ -87,11 +87,8 @@
 * \repository::antivir_scan_file() has been deprecated, \core\antivirus\manager::scan_file() that
   applies antivirus plugins is replacing its functionality.
 * Added core_text::str_max_bytes() which safely truncates multi-byte strings to a maximum number of bytes.
-<<<<<<< HEAD
 * Zend Framework has been removed completely.
-=======
 * Any plugin can report when a scale is being used with the callback function [pluginname]_scale_used_anywhere(int $scaleid).
->>>>>>> 322f3141
 
 === 3.0 ===
 
