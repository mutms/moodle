--- conflicted
+++ resolved
@@ -54,11 +54,8 @@
   implemented by adhoc tasks. For backwards compatibility, a default implementation has been added to `\core\task\adhoc_task` to
   return the class name.
 * The function get_module_metadata() has been finally deprecated and can not be used anymore.
-<<<<<<< HEAD
 * New DML driver method `$DB->sql_order_by_null` for sorting nulls sort nulls first when ascending and last when descending.
-=======
 * Allow plugins to callback on all pages just prior to the session start.
->>>>>>> 519c932c
 
 === 4.0 ===
 
