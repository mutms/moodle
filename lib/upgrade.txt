--- conflicted
+++ resolved
@@ -68,11 +68,8 @@
   and should be set to either false or true. Developers will probably want to set this to false.
 * The core_enrol_edit_user_enrolment webservice has been deprecated. Please use core_enrol_submit_user_enrolment_form instead.
 * \single_button constructor has a new attributes param to add attributes to the button HTML tag.
-<<<<<<< HEAD
 * Improved url matching behaviour for profiled urls and excluded urls
-=======
 * Attempting to use xsendfile via the 3rd param of readstring_accel() is now ignored.
->>>>>>> d6f5fbb7
 
 === 3.7 ===
 
