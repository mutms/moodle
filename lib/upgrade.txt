This files describes API changes in core libraries and APIs,
information provided here is intended especially for developers.

=== 4.4 ===

* Added modalform config object `moduleName` param that can be used to define alternative modal type for the modalform. By default 'core/modal_save_cancel' is used.
* Add a new parameter to the debounce (core/utils) function to allow for cancellation.
* Add a new method core_user::get_initials to get the initials of a user in a way compatible with internationalisation.
* The `core/sortable_list` JS module adds a `sortable-list-is-dropped` class onto the dropped element after successful
  drag/drop, which can be used to add transition effects in calling code
* course_modinfo now has a purge_course_modules_cache() method, which takes a list of cmids and purges
  them all in a single cache set.
<<<<<<< HEAD
* Behat generators can now implement the function finish_generate_ to detect when the whole list of elements have been generated.
* New return value 'icon' has been added to the 'external_files' webservice structure. This return value represents the
  relative path to the relevant file type icon based on the file's mime type.
* Removed the sesskey passed from manageauths and manageenrols to their respective test_settings.php pages.
* In enrollib.php, the method enrol_get_course_users() got an optional 5th parameter $usergroups that
  defaults to an empty array. Here, user group ids can be provided, to select enrolled users in a course
  that are also members of these groups.
=======
* The options for `format_string()`, and `format_text()` are now checked for incorrectly passed context objects.
  Please note that this was never an accepted value but previously failed silently.
>>>>>>> dde3333e

=== 4.3 ===

* Unnecessary parameters of admin_apply_default_settings() function were removed; upgrade script lists
  setting names in the same format as admin UI; default setting writing errors now trigger debugging messages;
  duplicate setting names (with different plugin part) in one setting page do not cause problems any more.
* Added a new render of caption for the table in render_caption. It can be used by
  set_caption($caption, $captionattributes).
    e.g. $caption = 'Caption for table'
    e.g. $captionattributes = ['class' => 'inline'];
* Admin settings for passwords (admin_setting_configpasswordunmask) can now be a required field using the following class:
    - admin_setting_requiredpasswordunmask
* The `$a` argument passed to `get_string` can now include any stringable type, removing the need for explicit casts (for
  example, of `\moodle_url` instances)
* The badges_get_oauth2_service_options() method has been deprecated, because it's not required anymore. It should no longer
  be used.
* The following class constants are deprecated, as Sodium is now required and we no longer support the OpenSSL fallback except
  when decrypting existing content for backwards compatibility:
  - `\core\encryption::METHOD_OPENSSL`
  - `\core\encryption::OPENSSL_CIPHER`
* The `\core\encryption::is_sodium_installed` method is deprecated, as Sodium is now a requirement
* The `drop_plugin_tables` method now returns immediately after deleting tables defined by plugin XMLDB file
* Support for the following phpunit coverage info properties, deprecated since 3.11, has been removed:
  - `whitelistfolders`
  - `whitelistfiles`
* The following previously deprecated methods have been removed and can no longer be used:
  - `get_extra_user_fields`
  - `get_extra_user_fields_sql`
  - `get_user_field_name`
  - `get_all_user_name_fields`
  - `unzip_file`
  - `zip_files`
* Added a new parameter in address_in_subnet to give us the ability to check for 0.0.0.0 or not.
* New method moodleform::add_sticky_action_buttons() is created to enable sticky footer for QuickForms.
* Added new \admin_setting::is_forceable() method to determine whether the setting can be overridden or not. Therefore,
  whether the settings can be overriden or not will depend on the value of implemented \admin_setting::is_forceable() method,
  even if we define the settings in config.php.
* New core_renderer::paragraph method to replace the overused html_writer::tag('p', ...) pattern.
* All functions associated with device specific themes have been deprecated.
  - core_useragent::get_device_type_theme()
  - core_useragent::get_device_type_cfg_var_name()
  - theme_is_device_locked()
  - theme_get_locked_theme_for_device()
* Addition of new 'name' field in the external_tokens table.
* \core_external\util::generate_token() has a new optional argument "name" used as a token name.
* Introduce a new public function \core_external\util::generate_token_name()
* Legacy (and custom) Behat --skip-passed option has been removed completely. Please, use the standard
  --rerun option that provides exactly the same (execution of failed scenarios only).
* Allowed database identifier lengths have been raised:
  - From 28 characters to 53 for table names (xmldb_table::NAME_MAX_LENGTH).
  - From 30 characters to 63 for column names (xmldb_field::NAME_MAX_LENGTH).
  - Maximum length for table prefixes has been set to 10 characters (xmldb_table::PREFIX_MAX_LENGTH). And it's enforced
    by environmental checks.
* New scheduled tasks show_started_courses_task and hide_ended_courses_task that updates the course visibility when the current
  day matches course start date/end date. They are disabled by default. Once they are enabled, only courses with start/end dates
  near the past 24 hours will be checked. The visibility of these courses will only changed when their start/end dates are higher
  than the current one, to avoid updating the course visibility early.
* New events course_started and course_ended have been created. For now, they are triggered when courses change automatically their
  visibility through the new scheduled tasks to hide/show courses based on their start/end dates.
* The action_menu::set_constraint() method is deprecated. Please use action_menu::set_boundary() instead.
* New \core\output\activity_header::get_heading_level() method to get the heading level for a given heading level depending whether
  the page displays a heading for the activity (usually a h2 heading containing the activity name).
* New method moodleform::filter_shown_headers() is created to show some expanded headers only and hide the rest.
* count_words() and count_letters() have a new optional parameter called $format to format the text before doing the counting.
* New core_renderer::sr_text method to generate screen reader only inline texts without using html_writer.
* New events \core\event\qbank_plugin_enabled and \core\event\qbank_plugin_disabled are triggered when a qbank plugin is enabled or
  disabled respectively, with the plugin's frankenstyle name. Any plugins that need to perform an action in response to a qbank
  plugin being enabled or disabled should observe these events.
* Code calling to qbank plugins was moved from question_delete_question in questionlib.php into the plugins themselves. Any plugins
  that need to perform processing when a question is deleted should observe the \core\event\question_deleted event instead.
* The external function core_grades_get_groups_for_selector is now relocated.
  Please use it at core_group_get_groups_for_selector instead.
* The M.util.show_confirm_dialog function has been rewritten as an ESM to use the core/notification module instead.
  See MDL-77174 for further information.
* The moodle-core-notification-confirm module, found under the M.core.confirm namespace, has been deprecated.
  Any code using it should be rewritten as an ESM and use the core/notification module instead.
  See MDL-77174 for further information.
* New set of output generic components. Check the component library for more information:
  - core\output\local\action_menu\subpanel to add subpanels to action menus.
  - core\output\local\dropdown\dialog to display HTML inside a dropdown element.
  - core\output\local\dropdown\status to render a user choice into a dropdown.
  - core\output\choicelist class to render a list of user choices. It combines with dropdown status and action menu subpanels.
* The behat step I choose "WHATEVER" in the open action menu is now compatible with action menus subpanels
  using the ">" symbol to suparate the item link text and subitem one. For example:
  - I choose "Group mode > Visible groups" in the open action menu
* addHelpButton() function has a new optional $a parameter to allow variables with translation strings.
* help_icon constructor has a new optional $a parameter to allow variables with translation strings.
* The random_bytes_emulate() function has been deprecated, because it's not required anymore. PHP native function random_bytes()
  should be used instead.
* New behat behat_navigation::i_close_block_drawer_if_open() and behat_navigation::i_keep_block_drawer_closed()
to ensure in some test that the block drawer is closed. This helps with random failures due to the block drawer
being forced open in all behat tests.
* The core_useragent::get_device_type_list() function has been deprecated. Use core_useragent::devicetypes instead as a replacement.
* The parameter $size of the following functions has been deprecated and is not used any more:
  - file_extension_icon
  - file_file_icon
  - file_folder_icon
  - file_mimetype_icon
  - mimeinfo_from_type
  - url_guess_icon
* The xxxxxxx-yyy.png MIME icons placed in pix/f have been removed and replaced with new SVG files.
  In order to reduce the number of icons for the MIME types, a few MIME icons have been removed and
  replaced with their generic from the existing ones:
    - avi -> video
    - base -> database
    - bmp -> image
    - html -> markup
    - jpeg -> image
    - mov -> video
    - mp3 -> audio
    - mpeg -> video
    - png -> image
    - quicktime -> video
    - tiff -> image
    - wav -> audio
    - wmv -> video
  Apart from that, the following MIME icons have been completely removed:
    - clip-353 --> It was added in MDL-75362 by mistake.
    - edit
    - env
    - explore
    - folder-open
    - help
    - move
    - parent
* The signature of the static method `can_user_share` in the `core\moodlenet\local\can_share_manager` class has been updated to include an additional parameter `$type`.
  This parameter specifies the type of resource being checked for sharing capabilities, which can either be 'activity' or 'course'.
* The method 'share_activity' in 'core\moodlenet\activity_sender' class has been deprecated and renamed to 'share_resource'. The method signature is the same as before and
  the new method is coming from the base class 'core\moodlenet\resource_sender'.
* Final deprecation and removal of legacy cron. This includes the functions:
  - cron_execute_plugin_type()
  - cron_bc_hack_plugin_functions()
  Please, use the Task API instead: https://moodledev.io/docs/apis/subsystems/task
* Final deprecation and removal of the following classes:
  - \core\task\legacy_plugin_cron_task
  - \mod_quiz\task\legacy_quiz_reports_cron
  - \mod_quiz\task\legacy_quiz_accessrules_cron
  - \mod_workshop\task\legacy_workshop_allocation_cron
  Please, use the Task API instead: https://moodledev.io/docs/apis/subsystems/task
* New method login_captcha_enabled() is created to check whether the login captcha is enabled or not.
* New method validate_login_captcha() is created to validate the login captcha.
* A new parameter $loginrecaptcha has been added to the authenticate_user_login() to check whether the login captcha is needed to verify or not. The default value is false.
* A new parameter $compactmode has been added to the recaptcha_get_challenge_html() to define whether the reCaptcha element should be displayed in the compact mode or not.
  Default value is false.
* A new native event in the `core_filters/events` AMD module eventTypes.filterContentRenderingComplete has been created to determine when the filter is complete the rendering.
* New parameters for \get_time_interval_string():
  - `$dropzeroes` - Passing `true` will exclude zero date/time units from the output.
  - `$fullformat` - Passing `true` will return date/time units in full format (e.g. `1 day` instead of `1d`).
* The print_object function (for temporary debugging use only) can now be used on objects that have recursive references,
  and has an improved display and other changes. (New parameters are available; see function documentation.)
* New `filteroptions` field added to getFilterValue() in core/datafilter/filtertype. This is generated by `get filterOptions()`
  and returns an arbitrary list of options specific to the filter type, in [{name:, value}] format. This allows filters to extend
  the values returned with additional fields.
* New `required` field added to core\output\datafilter. This will be output via the data-required property in filter_type.mustache,
  any additional filter types will need to output this property as well. Filters with data-required="1" will not be removable from
  the list of filters.
* addFilterRow() in core/datafilter now accepts a filterdata object to add a row with a pre-defined filter.
* New "binary" datafilter type added for creating filters with a single yes/no option.
* New "joinlist" parameter added to core\output\datafilter::get_filter_object(). This takes an array of datafilter::JOINTYPE_*
  constants to define which types of join the filter supports. By default this will include all three of "Any", "All" and "None",
  but a subset can be specified instead.
* core/form-autocomplete now supports disabled options in the source select list. These will be displayed in the autocomplete
  options with the aria-disabled attribute, and will not be selectable.
* The method grade_item::set_locked() now returns true if the grade item needs to be updated. The method schedules the locking of
  the grade item once the recalculations are completed. (This was fixed in 4.3, 4.2.2)
* Added a new constant called MAX_PASSWORD_CHARACTERS in moodlelib.php to hold a length of accepted password.
* Added a new method called exceeds_password_length in moodlelib.php to validate the password length.
* The core/modal_factory has been deprecated. From Moodle 4.3 onwards pleáse instantiate new modals using the ModalType.create method instead.
  Please note that this method does not support the `trigger` option.
* \moodle_page::set_title() has been updated to append the site name depending on the value of $CFG->sitenameintitle and whether
  the site's fullname/shortname has been set. So there's no need to manually add the site name whenever calling $PAGE->set_title().
  If it's necessary to override this, pass `false` to its new optional parameter `$appendsitename`.
* New page title separator constant `moodle_page:TITLE_SEPARATOR` has been created to help standardise the separators used in page
  titles.
* New Behat step \behat_general::the_page_title_should_contain() has been added to allow checking of page titles. You can use this
  when writing feature files to check that the page title contains the expected string.
  e.g. `And the page title should contain "Some title"`
* Ensure that all system icons now come with an accompanying SVG file. Any missing SVG files have been addressed, and to maintain
  this consistency, a PHPUnit test has been implemented to validate the inclusion of SVG files for any new icons.
* The $CFG->svgicons setting has been removed because all modern browsers now handle SVG files correctly.
* The method `\core_renderer->supportemail()` has an updated signature. It now allows a second optional parameter.
  Set it to true if you want to embed the generated link in other inline content.
* The users_search_sql function parameter $searchanywhere has been change to $searchtype for different type of search. $searchtype is a int parameter and has three constant value:
  USER_SEARCH_STARTS_WITH: 0, USER_SEARCH_CONTAINS: 1, USER_SEARCH_EXACT_MATCH: 2
  See MDL-78312 for further information.
* Function course_modinfo::clear_instance_cache now has an extra optional parameter $newcacherev, although this is really
  intended only for use by rebuild_course_cache.

=== 4.2 ===

* All context classes were moved to \core\context namespace while keeping full backwards compatibility.
  Please note it is not necessary to update plugins unless they rely on exact class names returned from
  get_class() or context_helper.
* Travis CI integration has been removed from core (MDLSITE-7135). Please, use GitHub Actions (GHA) instead. For
  more information visit https://moodledev.io/general/development/tools/gha
* A new constant COMPLETION_COMPLETE_FAIL_HIDDEN is introduced to mark that user has received a failing grade
  for a hidden grade item. This state returned by internal_get_grade_state() and is only used by get_core_completion_state()
  for processing the passgrade completion data.
* \single_button constructor signature has been changed to manage more types than just primary buttons.
  The boolean "primary" parameter has been deprecated and replaced by a more generic type allowing to use
  Bootstrap styles of buttons (danger, warning...). The constructor will still manage the boolean primary
  parameter but will display a debugging message.
* In enrollib.php, the methods get_enrolled_with_capabilities_join, get_enrolled_sql, get_enrolled_users and
  count_enrolled_users used to only be able to accept a single group id, even though internally, they used
  groups_get_members_join which could also accept an array of groups, or the constant USERSWITHOUTGROUP.
  This has now been made consistent. These enrol methods now accept all the group-related options that
  groups_get_members_join can handle.
* assign_capability() now has an optional $performancehints parameter which can be used in
  situations where it is being called in a loop in response to a database query, to reduce the
  amount of checks it has to do.
* New DB parameter 'versionfromdb', only available for MySQL and MariaDB drivers. It allows to force the DB version to be
  evaluated through an explicit call to VERSION() to skip the PHP client version which appears to be sometimes fooled by the
  underlying infrastructure, e.g. PaaS on Azure.
* The actionmenu component has now a set_kebab_trigger that will setup the action menu for use in kebab menus.
* The useexternalyui configuration setting has been removed as a part of the migration away from YUI.
  It only worked with http sites and did not officially support SSL, and is at risk of disappearing should Yahoo! decide
  to remove it.
* New `properties_filter` method of persistent class for filtering properties of a record against persistent definition
* Added 'extrainfo' in the DB options config. Its extra information for the DB driver, e.g. SQL Server
  has additional configuration according to its environment, which the administrator can specify to alter and
  override any connection options.
* In outputcomponents.php, initials_bar() can now be rendered in a smaller (mini) way. This provides purely the
  initials bar without the bootstrapping and form handling on each initials bar. If you use this mini render,
  you'll need to implement your own form handling. Example usage can be found within the grader report.
* There is a new helper function mtrace_exception to help with reporting exceptions you have caught in scheduled tasks.
* Box/Spout has been archived and is no longer maintained, so it has now been removed and replaced by OpenSpout.
* The following parts of the external API have been moved to the core_external subsystem:
  Classes:
    - external_api                      => core_external\external_api
    - external_description              => core_external\external_description
    - external_files                    => core_external\files
    - external_format_value             => core_external\external_format_value
    - external_function_parameters      => core_external\external_function_parameters
    - external_multiple_structure       => core_external\external_multiple_structure
    - external_settings                 => core_external\external_settings
    - external_single_structure         => core_external\external_single_structure
    - external_util                     => core_external\util
    - external_value                    => core_external\external_value
    - external_warnings                 => core_external\external_warnings
    - restricted_context_exception      => core_external\restricted_context_exception
  Functions:
    - external_format_string()          => core_external\util::format_string()
    - external_format_text()            => core_external\util::format_text()
    - external_create_service_token()   => core_external\util::generate_token()
    - external_generate_token()         => core_external\util::generate_token()
    - external_generate_token_for_current_user()
                                        => core_external\util::generate_token_for_current_user()
    - external_log_token_request        => core_external\util::log_token_request()

  The old class locations have been aliased for backwards compatibility and will emit a deprecation notice in a future
  release.
* The following methods, deprecated since 3.10, have been removed and can no longer be used:
  - `\core\output\mustache_helper_collection::strip_blacklisted_helpers`
  - `\core_form\filetypes_util::is_whitelisted`
  - `\core_form\filetypes_util::get_not_whitelisted`
* Convert a floating value to an integer in lib/graphlib.php to avoid PHP 8.1 deprecated function error.
* The $required parameter for \core_external\external_description is now being validated in order to prevent
  unintentionally passing incorrect parameters to the external_description's (and its subclasses') constructors (e.g. the parameter
  description being incorrectly passed for the $required parameter). A debugging notice will be shown when such cases occur.
* The moodle-core-popuphelp YUI modal has been removed. It has not been actively used in Moodle since 3.3. It should be replaced with appropriate ESM/AMD JavaScript.
* The moodle-core-tooltip YUI modal has been removed. It should be replaced with appropriate ESM/AMD JavaScript.
* A `\core\event\role_created` event is now triggered when roles are created via the `create_role` API.
* Event \core\event\user_created is now triggered if the user is created during course restore. In this case
  $event->other has properties 'restoreid' and 'courseid'.
* The core/modal module and all their versions (SAVE_CANCEL, DELETE_CANCEL...) now has a setButtonDisable to disable or enable
  specific modal action buttons. This function allows developers to have modals that could only be submited if the user do some
  action in the modal body like ticking a checkbox or selecting an element.
* Course module indentation has been recovered for course format using components via Move right/left feature.
  Course formats using components will be allowed to use one level indentation only.
* The method `flexible_table::set_columnsattributes` now can be used with 'class' key to add custom classes to the DOM.
* The editor_tinymce plugin has been removed from core.
* A new grunt task, upgradablelibs, has been added to get the list of libraries that have a newer version in their repositories.
* Support for serving of AMD modules built in really old versions of Moodle (<= 3.8) has been removed.
  Please ensure that your AMD modules have been rebuilt with a supported Moodle version.
* Addition of new 'visibility' and 'participation' fields in the groups table, and 'moodle/group:viewhiddengroups' capability.
  The following grouplib functions will now return groups and members based on group visibility and the user's permissions:
   - groups_get_all_groups()
   - groups_get_user_groups()
   - groups_get_my_groups()
   - groups_is_member()
   - groups_get_members()
   - groups_get_groups_members()
  groups_print_activity_menu() will now only return groups where particiation == true.
* Cron utility functions have been moved from the global namespaces to the \core\cron class, these include:
  - cron_setup_user()                => \core\cron::setup_user()
  - cron_run()                       => \core\cron::run_main_process()
  - cron_run_scheduled_task()        => \core\cron::run_scheduled_tasks()
  - cron_run_adhoc_task()            => \core\cron::run_adhoc_tasks()
  - cron_run_inner_scheduled_task()  => \core\cron::run_inner_scheduled_task()
  - cron_run_inner_adhoc_task()      => \core\cron::run_inner_adhoc_task()
  - cron_set_process_title()         => \core\cron::set_process_title()
  - cron_trace_time_and_memory()     => \core\cron::trace_time_and_memory()
  - cron_prepare_core_renderer()     => \core\cron::prepare_core_renderer()
* The `run_scheduled_tasks` and `run_adhoc_tasks` functions take an additional parameter to calculate the start of a run.
* The following phpunit advanced testcase helper methods, deprecated since 3.10, have been removed and can no longer be used:
  - `createXMLDataSet`
  - `createCsvDataSet`
  - `createArrayDataSet`
  - `loadDataSet`
* The external function core_grades_get_enrolled_users_for_search_widget is now deprecated.
  Please use the new core_grades_get_enrolled_users_for_selector external function instead.
* The external function core_grades_get_groups_for_search_widget is now deprecated.
  Please use the new core_grades_get_groups_for_selector external function instead.
* New \core_component::has_monologo_icon() that determines whether a plugin has monologo icons. This can be used to
  determine whether to apply CSS filtering to the plugin's icon when rendering it.
* \cm_info::get_icon_url() resolves the icon's file type and adds a `filtericon` parameter in the URL when rendering the monologo
  version of the course module icon or when the plugin declares, via its `filtericon` custom data, that the icon needs to be
  filtered. This additional information can be used by plugins when rendering the module icon to determine whether to apply
  CSS filtering to the icon.
* Activity plugins displaying activity module icons using \cm_info::get_icon_url() can declare the `filtericon` custom data in their
  `get_coursemodule_info()` callback. If set, this will be used by \cm_info::get_icon_url() to set the icon URL's `filtericon`
  parameter. This information can be used by the plugins when enclosing the icons in `.activityiconcontainer .icon` or
  `.activityiconcontainer .activityicon` containers to determine whether CSS filtering should be applied to the icon. If the icon
  needs to be rendered as is and not whitened out, the `.nofilter` CSS class needs to be applied to the icon.
* New moodle_url::export_params_for_template() returns the params as an array of key => value pairs. You should use this when
  you want to pass URL params to a template. An example can be found in single button.
* Functions get_next_adhoc_task() and cron::run_adhoc_tasks() have additional parameter $classname to filter by the specified class.
* Function cron::run_adhoc_tasks() has additional parameter $number to limit the number of the tasks to run.
* Function get_adhoc_tasks() has additional parameter $failedonly to return only failed tasks.
* admin/cli/adhoc_task.php has additional parameters:
  - id - to run individual tasks by id
  - classname - to run tasks by classname
  - taskslimit - to limit the number of tasks in one run
  - failed - to limit the run to only the tasks that failed in their previous run
  Can be mixed, apart from 'id' of course.
* The file_system class now declares a new, optional, `get_psr_stream` function which allows a Stream implementing `\Psr\Http\Message\StreamInterface` to be returned.
  A default implementation which uses the existing file handle resource is used by default, but this should be extended by file_system implementations where relevant.

=== 4.1 ===

* HTMLPurifier has been upgraded to the latest version - 4.16.0
* A process to deprecate capabilities by flagging them in the access.php by adding a $deprecatedcapabilities variable (an array).
  This array will list the deprecated capabilities and a possible replacement. Once we declare the capability as deprecated, a debugging
  message will be displayed (in DEBUG_DEVELOPPER mode only) when using the deprecated capability.
  Declaration is as follow:
    $deprecatedcapabilities = [
        'fake/access:fakecapability' => ['replacement' => '', 'message' => 'This capability should not be used anymore.']
    ];
* coursemodinfo cache uses the new `requirelockingbeforewrite` option, and rebuilding the cache now uses the cache lock API, rather
  than using the core lock factory directly. This allows the locks to be stored locally if the cache is stored locally, and
  avoids the risk of delays and timeouts when multiple nodes need to rebuild the cache locally, but are waiting for a central lock.
* Final deprecation and removal of the class \admin_setting_managelicenses, please use \tool_licensemanager\manager instead.
* Final deprecation and removal of the function license_manager::add(). Please use license_manager::save() instead.
* Final deprecation of the following functions behat_field_manager::get_node_type() and behat_field_manager::get_field()
  please call behat_field_manager::get_field_node_type() and behat_field_manager::get_form_field().
* Final deprecation and removal of the following class, please use \core\task\manager.
    - \tool_task\run_from_cli
* Final deprecation and removal of the following CLI scripts:
  - admin/tool/task/cli/schedule_task.php please use admin/cli/scheduled_task.php
  - admin/tool/task/cli/adhoc_task.php please use admin/cli/adhoc_task.php
* Final deprecation and removal of cron_run_single_task(), please use \core\task\manager::run_from_cli().
* The $USER->groupmember hack that fills the user object with the groups that the user belongs to has been removed.
  Please use the Groups API function groups_get_user_groups() to fetch the cached list of groups the user is a member of.
* The following functions, previously used (exclusively) by upgrade steps are not available anymore
  because of the upgrade cleanup performed for this version. See MDL-71747 for more info:
    - upgrade_analytics_fix_contextids_defaults()
    - upgrade_convert_hub_config_site_param_names()
    - upgrade_rename_prediction_actions_useful_incorrectly_flagged()
* The method ensure_adhoc_task_qos() in lib/classes/task/manager.php  has been deprecated, please use get_next_adhoc_task()
  instead.
* New setting $CFG->enrolments_sync_interval controls the minimum time in seconds between re-synchronization of enrollment via enrol_check_plugins.
  This only applies to web requests without a session such as webservice calls, tokenpluginfile.php and rss links Function
  enrol_check_plugins now has $ignoreintervalcheck flag to bypass checking for that setting.
* For performance reasons, sql_reader interface has a new function get_events_select_exists() which determines whether
  an event exists with the given criteria (see MDL-72723 for details).
   - Breaking: 3rd party log readers implementing interface sql_reader will need to implement get_events_select_exists()
* Added $strictness parameter to persistent `get_record` method, optionally allowing caller to ensure record exists
* New DML driver method `$DB->sql_cast_to_char` for casting given field/expression to char
* The core renderer `edit_button` method now accepts an optional `$method` argument (get/post) for the button
* For plugins that override secondary navigation, the namespace for the custom secondary navigation class has
  changed. It was (for example) mod_mymodule\local\views\secondary but is now
  mod_mymodule\navigation\views\secondary. The old location will continue to work, but is deprecated.
* The check for $plugin->incompatible was found to be incorrect. The $plugin->incompatible attribute is meant to define the minimum
  Moodle version the plugin is incompatible with but the implemented logic for the check was the opposite. Plugins declaring this
  attribute may encounter different behaviours between older Moodle versions (<v3.11.8, <v4.0.2) and the later ones. We recommend
  plugin developers to not use this attribute for Moodle versions 4.0 and below in order to avoid this problem.
* Added $CFG->proxylogunsafe and proxyfixunsafe to detect code which doesn't honor the proxy config
* Function admin_externalpage_setup() now has additional option 'nosearch' allowing to remove Site administration search form.
* The function print_error has been deprecated. Kindly use moodle_exception.
* When exporting table content, HTML tags/entities will be removed when the selected dataformat does not support HTML
* The abstract `get_name` method has been moved from `\core\task\scheduled_task` to the `\core\task\task_base` class and can now be
  implemented by adhoc tasks. For backwards compatibility, a default implementation has been added to `\core\task\adhoc_task` to
  return the class name.
* The function get_module_metadata() has been finally deprecated and can not be used anymore.
* New DML driver method `$DB->sql_order_by_null` for sorting nulls sort nulls first when ascending and last when descending.
* Allow plugins to callback on all pages just prior to the session start.
* New function set_additional_classes() has been implemented to add additional classes to action_menu.
* Most Behat functionality for the Moodle App has been removed from core, refer to the documentation in order to upgrade your testing
  setup: https://moodledev.io/general/app/development/testing/acceptance-testing#upgrading-tests-from-an-older-version
* New DML driver methods `$DB->sql_regex_get_word_beginning_boundary_marker` and `$DB->sql_regex_get_word_end_boundary_marker`
  for managing word boundary markers in a database driver supporting regex syntax when searching.
* The plugin_functions cache in core has been made localisable by prefixing the
  key it uses with the all versions hash, which only changes when there are code
  changes.

=== 4.0 ===

* To better detect wrong floats (like, for example, unformatted, using local-dependent separators ones) a number of
  gradebook functions now have stricter float type checking. All them will require now the "float" being passed to be
  a correct float value (numeric or string). Usually, that's achieved by using unformat_float() or
  PARAM_LOCALISEDFLOAT for all the user-entered grades before any processing on them. Functions affected are:
    - grade_format_gradevalue(), $value param (keeping it as optional/nullable).
    - grade_format_gradevalue_real(), $value param (keeping it as optional/nullable).
    - grade_format_gradevalue_percentage(), $value param (keeping it as optional/nullable).
    - grade_format_gradevalue_letter(), $value param (keeping it as optional/nullable).
    - grade_floats_different(), $f1 and $f2 params (keeping them as optional/nullable).
    - grade_floats_equal(), $f1 and $f2 params (keeping them as optional/nullable).
* The method action_menu->set_alignment() has been deprecated, please use action_menu->set_menu_left if you need a dropdown
  to align to the left of the dropdown button.
* The $OUTPUT->should_display_main_logo() function has been deprecated and should no longer be used.
* New method flexible_table::set_columnsattributes() has been introduced to add column attributes applied in every cell.
* New method flexible_table::get_row_cells_html() has been introduced, extracted from flexible_table::get_row_html
  so it can be overriden individually.
* Since Boxnet has been remove from core then boxnet_client() class has been removed from core too.
* New navigation classes to mimic the new navigation project. The existing navigation callbacks are still available and
  will be called. The following behaviour will be the new standard for nodes added via callbacks in Boost and Boost-based themes:
  - Module nodes added will be appended to the end and will appear within the More menu.
  - Course nodes added will also be appended and appear within the 'More' menu.
* The core/event events have been renamed and now fire native events, in addition to the legacy YUI and jQuery events.
  The following events have been renamed:
  - The BLOCK_CONTENT_UPDATED event has been replaced with a new native event in the `core_block/events` AMD module
    eventTypes.blockContentUpdated.
  - The EDITOR_CONTENT_RESTORED event has been replaced with a new native event in the `core_editor/events` AMD module
    eventTypes.editorContentRestored.
  - The FILTER_CONTENT_UPDATED event has been replaced with a new native event in the `core_filters/events` AMD module
    eventTypes.filterContentUpdated.
  - The FORM_FIELD_VALIDATION event has been replaced with a new native event in the `core_form/events` AMD module
    eventTypes.formFieldValidationFailed.
  - The FORM_SUBMIT_AJAX event has been replaced with a new native event in the `core_form/events` AMD module
    eventTypes.formSubmittedByJavascript.
* The block template now includues a block-instanceid data attribute.
* The core/event::getLegacyEvents() function has been deprecated and should no longer be used.
* Typo3 has now been removed. Use native mbstring or iconv functions.
* A new index has been added on mdl_user_preferences.name. This upgrade step might take some time on big sites.
* The completion_info function display_help_icon() which returned the 'Your progress' help icon has been deprecated and
  should no longer be used.
* The completion_info function print_help_icon() which has been deprecated since Moodle 2.0 should no longer be used.
* @babel/polyfill has been removed in favour of corejs@3.
* A new parameter $partialrebuild has been added to the rebuild_course_cache to invalidate the cache
  of the section or module only, not the whole course cache
* A new parameter $isbulkupdate has been added to the following functions:
  - grade_category::update()
  - grade_category::insert()
  - grade_grade::update()
  - grade_grade::insert()
  - grade_grade::notify_changed()
  - grade_item::insert()
  - grade_item::update()
  - grade_item::update_final_grade()
  - grade_item::update_raw_grade()
  - grade_object::update()
  - grade_object::insert()
  - grade_outcome::update()
  - grade_outcome::insert()
  - grade_scale::update()
  - grade_scale::insert()
  - grade_update()
  - completion_info::inform_grade_changed()
  - completion_info::update_state()
  - completion_info::internal_set_data()
  All functions except completion_info::internal_set_data() are only passing this parameter from very beginning of
  workflow (like grade report page where bulk grade update is possible) so this parameter is used in
  completion_info::internal_set_data() to decide if we need to mark completions instantly without waiting for cron.
* Following methods now return an int instead of bool:
  - completion_completion::_save()
  - completion_completion::mark_enrolled()
  - completion_completion::mark_inprogress()
  - completion_completion::mark_complete()
  which is needed to store id of completion record on successful update which is later beeing used by
  completion_info::internal_set_data() to reaggregate completions that have been marked for instant course completion.
* The following functions have been finally deprecated and can not be used anymore:
  - generate_uuid
* The YUI moodle-core-formchangechecker module has been deprecated and replaced with a new AMD module
  core_form/changechecker.
* New method \core_user::awaiting_action() has been introduced to check if the user is fully ready to use the site or
  whether there is an action (such as filling the missing profile field, changing password or agreeing to the site
  policy) needed.
* The signature of the get_name() function for grade_category and grade_item has been extended. The new parameter allows
  callers to get the name without escaped characters.
* The inplace_editable element constructor now accepts an optional pix_icon parameter to use as it's editing icon when
  rendered. The default icon for "select" types has also changed to a dropdown caret ("t/expanded").
* The inplace_editable Javascript module now emits native events, removing the jQuery dependency from calling code
  that wants to listen for the events. Backwards compatibility with existing code using jQuery is preserved.
* The function message_send() in messagelib.php now returns false if there is an error sending the message to the
  message processor (MDL-70046).
* Moodle 4.0 has major changes to the question bank. Therefore, there are major changes in questionlib.php
  and the core_question database tables. These are documented in detail in question/upgrade.txt.
* The postgres driver now wraps calls to pg_field_type() and caches them in databasemeta to save an invisible internal
  DB call on every request.
* The default type of 'core/toast' messages has been changed to 'information' (callers can still explicitely set the type)
* As the message_jabber notification plugin has been moved to the plugins database, the XMPPHP library (aka Jabber) has been
completely removed from Moodle core too.
* The SWF media player has been completely removed (The Flash Player was deprecated in 2017 and officially discontinued
  on 31 December 2020).
* The display_size function has been improved to add new optional parameters (decimal places,
  fixed units), to always include a non-breaking space between the number and unit, and to use
  consistent rounding (always 1 decimal place by default).
* The persistent method get() now returns the correct type for each property defined in the persistent class.
* The persistent method from_record() now only attempts to load record properties defined in the persistent class.
* New persistent set_many() helper for setting multiple properties in single method call.
* Require pass grade criteria is now part of core.
  Refer to upgrade.php to see transitioning from similar plugin criteria to core
  Refer to completion/upgrade.txt for additional information.
* The method enable_plugin() has been added to the core_plugininfo\base class and it has been implemented by all the plugininfo
classes extending it. When possible, the enable_plugin() method will store these changes into the config_log table, to let admins
check when and who has enabled/disabled plugins.
* Final deprecation: The following functions along with associated tests have been removed:
  - core_grades_external::get_grades
  - core_grades_external::get_grade_item
  - report_insights_context_insights
* \core\session\manager::init_empty_session() has a new optional parameter $newsid to indicate whether this is a new user session
* New html_table attribute "$responsive" which defaults to true. When set to true, tables created via html_writer::table() will be enclosed
  in a .table-responsive div container which will allow the table to be scrolled horizontally with ease, especially when the table is rendered in smaller viewports.
  Set to false to prevent the table from being enclosed in the responsive container.
* Two new helper functions have been added to lib/datalib.php, for safely preparing SQL ORDER BY statements where user
  interactions define sort parameters (see the respective docblocks for full details and examples):
  -get_safe_orderby() - where a single sort parameter is required.
  -get_safe_orderby_multiple() - where multiple sort parameters are required.
* Added the cleanstr mustache template helper to clean strings after loading them from language packs.
* The following behat functions have been modified to work with the new navigation
  - i_add_the_block
  - the_add_block_selector_should_contain_block
  - the_add_block_selector_should_contain_block
  - go_to_the_current_course_activity_completion_report
  - i_navigate_to_course_participants
  - i_go_to_advanced_grading_page
  - i_navigate_to_in_the_course_gradebook
  - should_exist_in_current_page_administration
  - should_not_exist_in_current_page_administration
  - go_to_main_course_page
  - select_on_administration_page
  - find_header_administration_menu
  - select_from_administration_menu
  - i_edit_the_lesson
  - i_add_a_question_filling_the_form_with
* The following behat step has been deprecated
  - i_select_from_flat_navigation_drawer
* The type for the "message" field in the external_warnings() structure has been changed from PARAM_TEXT to PARAM_RAW
* A new parameter $displayoptions has been added to the core_renderer::confirm() to allow better customization for confirming page
such as the title and strings for continue and cancel buttons.
* The method get_enabled_plugin($pluginname) has been added to the core_plugininfo\base class. It has a default implementation for
all the plugininfo classes and it can be overwritten when required (like it has been done with filter). This method returns the
current value for a pluginname depending on its status (enabled, disabled, other...).
* Unit Test coverage defaults have been updated to include some sensible defaults.
  The default values now include:
  * /classes/
  * /tests/generator/
  * /externallib.php
  * /lib.php
  * /locallib.php
  * /renderer.php
  * /rsslib.php
  This default applies both when there is no supplied coverage.php file, and is used to supplement any existing coverage configuration file if one is found.
* New method get_unaddable_by_theme_block_types() has been added to block_manager class. It uses the 'unaddableblocks' theme setting
value to get the list of blocks that won't be displayed for a theme.
* Loggedin / Loggedoff component settings on notification preferences have been merged to a single enabled switch:
  MESSAGE_DEFAULT_LOGGEDIN and MESSAGE_DEFAULT_LOGGEDOFF are now deprecated, so plugins should be updated if db/messages.php is present and replace
    MESSAGE_DEFAULT_LOGGEDIN + MESSAGE_DEFAULT_LOGGEDOFF to MESSAGE_DEFAULT_ENABLED. Backward compatibility will take any of both settings as enabled.
  MESSAGE_DEFAULT_PERMITTED also deprecated.
  core_message_get_user_notification_preferences and core_message_get_user_message_preferences Webservice are now returning enabled boolean on
    components > notifications > processors. loggedin and loggedoff are deprecated but present for backward compatibility.
* A new parameter $strength of type int is added to method search_for_active_node. This parameter would help us to search for the active nodes based on the
  $strength passed to it.
* A new method get_page() has been added to the settings_navigation class. This method can be used to obtain the
  moodle_page object associated to the settings navigation.
* A new interface, `core\output\named_templatable` has been created to allow renderable classes to define a
  `get_template_name(\renderer_base): string` function which will inform the default render() function with a template
  name.
* The parameter $modinfo of the get_data method in completion_info class has been deprecated and is not used anymore.
* A new method, get_default_home_page(), has been added to moodlelib to get the default home page to display if current one is not
defined or can't be applied.
* A new language_menu renderable is created to handle collecting available languages and generating the menu for use in different situations
* New primary navigation classes to mimic the primary nav. Consists of the views/primary.php and output/primary.php. The
  base nodes are added within the views/primary.php while output/primary.php is a renderable that combines the primary
  view and the lang, user and any custom menu items.
  - The language menu now resides within the user menu.
* New primary and secondary magic getters/setters included in pagelib.php that also initialises the objects
* All secondary navigation nodes have a predefined ordering within the relevant context and are defined as a
  mapping construct within core\navigation\views\secondary. Secondary navigation ordering can be overridden by
  generating a custom secondary class within a plugin's {plugin}\local\views namespace. This is only applicable to the
  following plugin types and is automatically loaded:
    * Module - refer to mod_assign\local\views\secondary for examples and magic_get_secondarynav for calling code
    * Block - refer to core_block\local\views\secondary for examples and blocklib::get_secondarynav for calling code
  - Additionally a custom secondary object may be set using the convenient setters in pagelib.php.
  - Secondary nav nodes can be forced into the 'More' menu using the 'set_force_into_more_menu'. It is advisable to set
    this in the existing nav callbacks when generating the nodes. Alternately, the corresponding
    'get_default_{admin/course/module}_more_menu_nodes functions in secondary can be overridded to provide a custom set
    of node keys to push into the more menu
  - The secondary navigation can be omitted from a theme/page by setting $PAGE->set_secondary_navigation(false). e.g. admin/search.php and in classic.
  - Within a single activity course format, the course and module level secondary navigation options are displayed within
    dropdowns in the secondary navigation bar
* New function 'get_overflow_menu_data' introduced in core\navigation\views\secondary to get additional/custom sub navigation
  to be displayed as a url_select for tertiary navigation.
* It is required that the action provided to navigation_node::create be of type moodle_url/action_link. Non conformance
  results in a debugging message being thrown.
* New page lib config '_navigationoverflow' and associated getters/setters to toggle whether the overflow menu is displayed
* New functions to explicitly set what tabs should be highlighted on the primary and secondary navigation
* Breadcrumbs modified to follow standards defined here https://www.nngroup.com/articles/breadcrumbs/
  - New navbar class in boost to follow the standards defined above.
* Settings cog have been removed and replaced with either secondary and tertiary navigation components
* New activity_header class to handle display of common content for plugins.
  * Handles display of the activity name, completion information and description.
  * New pagelib.php magic getters to fetch activity_header
  * New theme level config to govern display of the activity name $THEME->activityheaderconfig['notitle']
        - Default for boost is to show no activity title.
  * New page layout level option to handle display within activity header. Options should be defined
    within 'activityheader' and accept the following array keys:
        - notitle
        - nocompletion
        - nodescription
  * Convenient functions to set the parameters in the header OR hide them altogether.
* Category navigations has been updated with a preference of tertiary navigation components over buttons within the page
  content and/or context header actions
* A new 'My courses' page has been introduced which houses the course overview block
* Default blocks for dashboard has been updated. The page will now have the following in the corresponding region:
    * Calendar, Timeline - Center
    * Recently accessed courses - Side bar/blocks drawer
* Flat navigation classes have been marked for deprecation with the introduction of primary and secondary navigation concepts.
* A new method, force_lock_all_blocks(), has been added to the moodle_page class to allow pages to force the value of
  user_can_edit_blocks() to return false where necessary. This makes it possible to remove block editing on a page
  from ALL users, including admins, where required on pages with multi region layouts exist, such as "My courses".
* Add an early $CFG->session_redis_acquire_lock_warn option
* Removed $CFG->conversionattemptlimit setting from config.php. assignfeedback_editpdf\task\convert_submissions task
  is now replaced with adhoc tasks with standard fail delay approach.
* With strftime() being deprecated in PHP 8.1, a new function \core_date::strftime() that can be used as a PHP 8.1-compatible
  alternative has been introduced.

=== 3.11.4 ===
* A new option dontforcesvgdownload has been added to the $options parameter of the send_file() function.
  Note: This option overrides the forced download of directly accessed SVGs, so should only be used where the calling method is
  rendering SVGs directly for content created using XSS risk flagged capabilities (such as creating a SCORM activity).
  This is also not necessary where SVGs are already being safely loaded into <img> tags by Moodle (eg within forum posts).

=== 3.11.2 ===
* For security reasons, filelib has been updated so all requests now use emulated redirects.
  For this reason, manually disabling emulateredirects will no longer have any effect (and will generate a debugging message).

=== 3.11 ===
* PHPUnit has been upgraded to 9.5 (see MDL-71036 for details).
  That comes with a few changes:
  - Breaking: All the changes that were deprecated with PHPUnit 8.5
    are now removed (see the 3.10 section below).
  - Breaking: assertContains() now performs stricter comparison (like assertSame()
    does). New assertContainsEquals() has been created to provide the old
    behavior.
  - Deprecation: A number of file-related assertions have been deprecated, will
    be removed with PHPUnit 10. Alternatives for all them have been created:
      - assertNotIsReadable()         -> assertIsNotReadable()
      - assertNotIsWritable()         -> assertIsNotWritable()
      - assertDirectoryNotExists()    -> assertDirectoryDoesNotExist()
      - assertDirectoryNotIsReadable()-> assertDirectoryIsNotReadable()
      - assertDirectoryNotIsWritable()-> assertDirectoryIsNotWritable()
      - assertFileNotExists()         -> assertFileDoesNotExist()
      - assertFileNotIsReadable()     -> assertFileIsNotReadable()
      - assertFileNotIsWritable()     -> assertFileIsNotWritable()
  - Deprecation: Regexp-related assertions have been deprecated, will be
    removed with PHPUnit 10. Alternatives for all them have been created:
      - assertRegExp()     -> assertMatchesRegularExpression()
      - assertNotRegExp()  -> assertDoesNotMatchRegularExpression()
  - Deprecation: The expectException() for Notice, Warning, Deprecation and
    Error is deprecated, will be removed with PHPUnit 10. New expectations
    have been created to better define the expectation:
      - expectDeprecation() for E_DEPRECATED and E_USER_DEPRECATED.
      - expectNotice() for E_NOTICE, E_USER_NOTICE, and E_STRICT.
      - expectWarning() for E_WARNING and E_USER_WARNING.
      - expectError() for everything else.
   - Deprecation: The Mock->at() matcher has been deprecated and will be
     removed with PHPUnit 10. Switch to better, more deterministic and clearer
     matchers is recommended (->once(), ->exactly(), ->never()...).
   - Deprecation: The Mock->setMethods() method has been *silently* deprecated
     and will be removed in the future. Change uses to the new Mock->onlyMethods()
     alternative. Also, it doesn't accept "null" anymore, new default must
     be [] (empty array).
   - Mostly internal: With the raise to PHP 7.3 as lower version supported,
     various internal bits perform now stricter type checking in params and
     return values. If your tests have own-created comparators, assertions...
     they may need to be adjusted.
   - Mostly internal: The phpunit.xml schema has changed, basically removing
     the old <filter> section and replacing it with a new, less confusing
     <coverage> section. Also the elements within them have been changed:
       - <whitelist> has been replaced by <include>.
       - <exclude> is not a child of <whitelist> anymore, but of <coverage>.
     Note that this only will affect if you've custom phpunit.xml files
     instead of using the automatically generated ones by Moodle.
   - Deprecation: Related to the previous point, the $whitelistxxx properties
     used by the coverage.php files have been deprecated (will continue
     working until Moodle 4.3) to follow the same pattern:
       - whitelistfolders -> includelistfolders
       - whitelistfiles   -> includelistfiles
   - Internal: Custom autoloaders are deprecated and will be removed with
     PHPUnit 10. Hence we have removed our one already.
     Note that it was not useful since PHPUnit 8.5, where the ability
     to run tests by class name was removed.
   - Warning: Because of some new restrictions about how test files and
     test classes must be named (that Moodle haven't followed ever) it's not
     possible to run individual test files any more. Use any of the alternative
     execution methods (filter, suite, config) to specify which tests
     you want to run. This will be hopefully fixed in MDL-71049
     once it has been agreed which the best way to proceed is.
* The horde library has been updated to version 5.2.23.
* New optional parameter $extracontent for print_collapsible_region_start(). This allows developers to add interactive HTML elements
  (e.g. a help icon) after the collapsible region's toggle link.
* Final deprecation i_dock_block() in behat_deprecated.php
* Final deprecation of get_courses_page. Function has been removed and core_course_category::get_courses() should be
  used instead.
* New encryption API in \core\encryption allows secure encryption and decryption of data. By
  default the key is stored in moodledata but admins can configure a different, more secure
  location in config.php if required. To get the best possible security for this feature, we
  recommend enabling the Sodium PHP extension.
  The OpenSSL alternative for this API, used when Sodium is not available, is considered deprecated
  at all effects, and will be removed in Moodle 4.2. See MDL-71421 for more information.
* Behat timeout constants behat_base::TIMEOUT, EXTENDED_TIMEOUT, and REDUCED_TIMEOUT, which were deprecated in 3.7, have been removed.
* \core_table\local\filter\filterset::JOINTYPE_DEFAULT is being changed from 1 (ANY) to 2 (ALL). Filterset implementations
  can override the default filterset join type by overriding \core_table\local\filter\filterset::get_join_type() instead.
* HTMLPurifier has been upgraded to the latest version - 4.13.0
* Markdown lib has been upgraded to the latest version - 1.9.0
* The minify lib has been upgraded to 1.3.63 and pathconvertor to 1.1.3
* A new optional parameter `$sort` has been added to all `$context->get_capabilities()` methods to be able to define order of
  returned capability array.
* Spout has been upgraded to the latest version - 3.1.0
* emoji-data has been upgraded to 6.0.0.
* The final deprecation of /message/defaultoutputs.php file and admin_page_defaultmessageoutputs.
  All their settings moved to admin/message.php (see MDL-64495). Please use admin_page_managemessageoutputs class instead.
* Behat now supports date selection from the date form element. Examples:
    - I set the field "<field_string>" to "##15 March 2021##"
    - I set the field "<field_string>" to "##first day of January last year##"
* Behat now supports date and time selection from the datetime form element. Examples:
    - I set the field "<field_string>" to "##15 March 2021 08:15##"
    - I set the field "<field_string>" to "##first day of January last year noon##"
* New DML driver method `$DB->sql_group_concat` for performing group concatenation of a field within a SQL query
* Added new class, AMD modules and WS that allow displaying forms in modal popups or load and submit in AJAX requests.
  See https://docs.moodle.org/dev/Modal_and_AJAX_forms for more details.
* New base class for defining an activity's custom completion requirements: \core_completion\activity_custom_completion.
  Activity module plugins that define custom completion conditions should implement a mod_[modname]\completion\custom_completion
  subclass and the following methods:
  - get_state(): Provides the completion state for a given custom completion rule.
  - get_defined_custom_rules(): Returns an array of the activity module's custom completion rules.
    e.g. ['completionsubmit']
  - get_custom_rule_descriptions(): Returns an associative array with values containing the user-facing textual description
    of the custom completion rules (which serve as the keys to these values).
    e.g. ['completionsubmit' => 'Must submit']
  - get_sort_order(): Returns an array listing the order the activity module's completion rules should be displayed to the user,
    including both custom completion and relevant core completion rules
    e.g. ['completionview', 'completionsubmit', 'completionusegrade']
* Admin setting admin_setting_configmulticheckbox now supports lazy-loading the options list by
  supplying a callback function instead of an array of options.
* A new core API class \core_user\fields provides ways to get lists of user fields, and SQL related to
  those fields. This replaces existing functions get_extra_user_fields(), get_extra_user_fields_sql(),
  get_user_field_name(), get_all_user_name_fields(), and user_picture::fields(), which have all been
  deprecated.
* Allow plugins to augment the curl security helper via callback. The plugin's function has to be defined as
  plugintype_pluginname_curl_security_helper in pluginname/lib.php file and the function should return a plugin's security
  helper instance.
* The behat transformation 'string time to timestamp' no longer supports datetime format. If provided, the format must
  be strftime compatible. Example:
    - I should see "##tomorrow noon##%A, %d %B %Y, %I:%M %p##"
* External functions implementation classes should use 'execute' as the method name, in which case the
  'methodname' property should not be specified in db/services.php file.
* The core_grades_create_gradecategory webservice has been deprecated in favour of core_grades_create_gradecategories, which is
  functionally identical but allows for parallel gradecategory creations by supplying a data array to the webservice.
* The signature of the get_context_name() function in the abstract class context and all extending classes (such as context_course)
  has been extended. The new parameter allows the to get the name without escaped characters.
* The signature of the question_category_options() has been extended. The new parameter allows the to get the categories name
  in the returned array without escaped characters.
* The \core\hub\site_registration_form::add_select_with_email() method has been deprecated in favour of
  \core\hub\site_registration_form::add_checkbox_with_email().

=== 3.10 ===
* PHPUnit has been upgraded to 8.5. That comes with a few changes:
  - Breaking change: All the "template methods" (setUp(), tearDown()...) now require to return void. This implies
    that the minimum version of PHP able to run tests will be PHP 7.1
  - A good number of assertions have been deprecated with this version
    and will be removed in a future one. In core all cases have been removed
    (so it's deprecation-warnings free). It's recommended to perform the
    switch to their new counterparts ASAP:
      - assertInternalType() has been deprecated. Use the assertIsXXX() methods instead.
      - assertArraySubset() has been deprecated. Use looping + assertArrayHasKey() or similar.
      - @expectedExceptionXXX annotations have been deprecated. Use the expectExceptionXXX()
        methods instead (and put them exactly before the line that is expected to throw the exception).
      - assertAttributeXXX() have been deprecated. If testing public attributes use normal assertions. If
        testing non-public attributes... you're doing something wrong :-)
      - assertContains() to find substrings on strings has been deprecated. Use assertStringContainsString() instead.
        (note that there are "IgnoringCase()" variants to perform case-insensitive matching.
      - assertEquals() extra params have been deprecated and new assertions for them created:
        - delta => use assertEqualsWithDelta()
        - canonicalize => use assertEqualsCanonicalizing()
        - ignoreCase => use assertEqualsIgnoringCase()
        - maxDepth => removed without replacement.
  - The custom printer that was used to show how to rerun a failure has been removed, it was old and "hacky"
    solution, for more information about how to run tests, see the docs, there are plenty of options.
  - phpunit/dbunit is not available any more and it has been replaced by a lightweight phpunit_dataset class, able to
    load XML/CSV and PHP arrays, send the to database and return rows to calling code (in tests). That implies the
    follwoing changes in the advanced_testcase class:
      - createFlatXMLDataSet() has been removed. No uses in core, uses can switch to createXMLDataSet() (read below).
      - createXMLDataSet() has been deprecated. Use dataset_from_files() instead.
      - createCsvDataSet() has been deprecated. Use dataset_from_files() instead.
      - createArrayDataSet() has been deprecated. This method was using the phpunit_ArrayDataSet class
        that has been also removed from core. Use dataset_from_array() instead.
      - loadDataSet() has been deprecated. Use phpunit_dataset->to_database() instead.
      - All the previous uses of phpunit/dbunit methods like Dataset:getRows(), Dataset::getRowCount()
        must be replaced by the new phpunit_dataset->get_rows() method.
* Retains the source course id when a course is copied from another course on the same site.
* Added function setScrollable in core/modal. This function can be used to set the modal's body to be scrollable or not
  when the modal's height exceeds the browser's height. This is also supported in core/modal_factory through the
  'scrollable' config parameter which can be set to either true or false. If not explicitly defined, the default value
  of 'scrollable' is true.
* The `$CFG->behat_retart_browser_after` configuration setting has been removed.
  The browser session is now restarted between all tests.
* add_to_log() has been through final deprecation, please rewrite your code to the new events API.
* The following functions have been finally deprecated and can not be used anymore:
  - print_textarea
  - calendar_get_all_allowed_types
  - groups_get_all_groups_for_courses
  - events_get_cached
  - events_uninstall
  - events_cleanup
  - events_dequeue
  - events_get_handlers
  - get_roles_on_exact_context
  - get_roles_with_assignment_on_context
  - message_add_contact
  - message_remove_contact
  - message_unblock_contact
  - message_block_contact
  - message_get_contact
  - get_legacy_logdata
  - set_legacy_logdata
  - get_legacy_eventname
  - get_legacy_eventdata
* The following renamed classes have been completely removed:
    - course_in_list (now: core_course_list_element)
    - coursecat (now: core_course_category)
* The form element 'htmleditor', which was deprecated in 3.6, has been removed.
* The `core_output_load_fontawesome_icon_map` web service has been deprecated and replaced by
  `core_output_load_fontawesome_icon_system_map` which takes the name of the theme to generate the icon system map for.
* A new parameter `$rolenamedisplay` has been added to `get_viewable_roles()` and `get_switchable_roles` to define how role names
  should be returned.
* The class coursecat_sortable_records has been removed.
* Admin setting admin_setting_configselect now supports lazy-loading the options list by supplying
  a callback function instead of an array of options.
* Admin setting admin_setting_configselect now supports validating the selection by supplying a
  callback function.
* The task system has new functions adhoc_task_starting() and scheduled_task_starting() which must
  be called before executing a task, and a new function \core\task\manager::get_running_tasks()
  returns information about currently-running tasks.
* New library function rename_to_unused_name() to rename a file within its current location.
* Constant \core_h5p\file_storage::EDITOR_FILEAREA has been deprecated
  because it's not required any more.
* The ZipStream-PHP library has been added to Moodle core in /lib/zipstream.
* The php-enum library has been added to Moodle core in /lib/php-enum.
* The http-message library has been added to Moodle core in /lib/http-message.
* Methods `filetypes_util::is_whitelisted()` and `filetypes_util::get_not_whitelisted()` have been deprecated and
  renamed to `is_listed()` and `get_not_listed()` respectively.
* Method `mustache_helper_collection::strip_blacklisted_helpers()` has been deprecated and renamed to
  `strip_disallowed_helpers()`.
* A new admin externalpage type `\core_admin\local\externalpage\accesscallback` for use in plugin settings is available that allows
  a callback to be provided to determine whether page can be accessed.
* New setting $CFG->localrequestdir overrides which defaults to sys_get_temp_dir()
* Function redirect() now emits a line of backtrace into the X-Redirect-By header when debugging is on
* New DML function $DB->delete_records_subquery() to delete records based on a subquery in a way
  that will work across databases.
* Add support for email DKIM signatures via $CFG->emaildkimselector

=== 3.9 ===
* Following function has been deprecated, please use \core\task\manager::run_from_cli().
    - cron_run_single_task()
* Following class has been deprecated, please use \core\task\manager.
    - \tool_task\run_from_cli
* Following CLI scripts has been deprecated:
  - admin/tool/task/cli/schedule_task.php please use admin/cli/scheduled_task.php
  - admin/tool/task/cli/adhoc_task.php please use admin/cli/adhoc_task.php
* Old Safe Exam Browser quiz access rule (quizaccess_safebrowser) replaced by new Safe Exam Browser access rule (quizaccess_seb).
  Experimental setting enablesafebrowserintegration was deleted.
* New CFPropertyList library has been added to Moodle core in /lib/plist.
* behat_data_generators::the_following_exist() has been removed, please use
  behat_data_generators::the_following_entities_exist() instead. See MDL-67691 for more info.
* admin/tool/task/cli/adhoc_task.php now observers the concurrency limits.
  If you want to get the previous (unlimited) behavior, use the --ignorelimits switch).
* Removed the following deprecated functions:
  - question_add_tops
  - question_is_only_toplevel_category_in_context
* format_float() now accepts a special value (-1) as the $decimalpoints parameter
  which means auto-detecting number of decimal points.
* plagiarism_save_form_elements() has been deprecated. Please use {plugin name}_coursemodule_edit_post_actions() instead.
* plagiarism_get_form_elements_module() has been deprecated. Please use {plugin name}_coursemodule_standard_elements() instead.
* Changed default sessiontimeout to 8 hours to cover most normal working days
* Plugins can now explicitly declare supported and incompatible Moodle versions in version.php
  - $plugin->supported = [37,39];
    supported takes an array of ascending numbers, that correspond to a range of branch numbers of supported versions, inclusive.
    Moodle versions that are outside of this range will produce a message notifying at install time, but will allow for installation.
  - $plugin->incompatible = 36;
    incompatible takes a single int corresponding to the first incompatible branch. Any Moodle versions including and
    above this will be prevented from installing the plugin, and a message will be given when attempting installation.
* Added the <component>_bulk_user_actions() callback which returns a list of custom action_links objects
* Add 'required' admin flag for mod forms allows elements to be toggled between being required or not in admin settings.
  - In mod settings, along with lock, advanced flags, the required flag can now be set with $setting->set_required_flag_options().
    The name of the admin setting must be exactly the same as the mod_form element.
  - Currently supported by:
    - mod_assign
    - mod_quiz
* Added a native MySQL / MariaDB lock implementation
* The database drivers (moodle_database and subclasses) don't need to implement get_columns() anymore.
  They have to implement fetch_columns instead.
* Added function cleanup_after_drop to the database_manager class to take care of all the cleanups that need to be done after a table is dropped.
* The 'xxxx_check_password_policy' callback now only fires if $CFG->passwordpolicy is true
* grade_item::update_final_grade() can now take an optional parameter to set the grade->timemodified. If not present the current time will carry on being used.
* lib/outputrequirementslib::get_jsrev now is public, it can be called from other classes.
* H5P libraries have been moved from /lib/h5p to h5p/h5plib as an h5plib plugintype.
* mdn-polyfills has been renamed to polyfills. The reason there is no polyfill from the MDN is
  because there is no example polyfills on the MDN for this functionality.
* AJAX pages can be called without requiring a session lock if they set READ_ONLY_SESSION to true, eg.
  define('READ_ONLY_SESSION', true); Note - this also requires $CFG->enable_read_only_sessions to be set to true.
* External functions can be called without requiring a session lock if they define 'readonlysession' => true in
  db/services.php. Note - this also requires $CFG->enable_read_only_sessions to be set to true.
* database_manager::check_database_schema() now checks for missing and extra indexes.
* Implement a more direct xsendfile_file() method for an alternative_file_system_class
* A new `dynamic` table interface has been defined, which allows any `flexible_table` to be converted into a table which
  is updatable via ajax calls. See MDL-68495 and `\core_table\dynamic` for further information.
* The core/notification module has been updated to use AMD modals for its confirmation and alert dialogues.
  The confirmation dialogue no longer has a configurable "No" button as per similar changes in MDL-59759.
  This set of confirmation modals was unintentionally missed from that deprecation process.
* The download_as_dataformat() method has been deprecated. Please use \core\dataformat::download_data() instead
* The following functions have been updated to support passing in an array of group IDs (but still support passing in a single ID):
  * groups_get_members_join()
  * groups_get_members_ids_sql()
* Additional parameters were added to core_get_user_dates:
    - type: specifies the calendar type. Optional, defaults to Gregorian.
    - fixday: Whether to remove leading zero for day. Optional, defaults to 1.
    - fixhour: Whether to remove leading zero for hour. Optional, defaults to 1.
* Legacy cron has been deprecated and will be removed in Moodle 4.1. This includes the functions:
  - cron_execute_plugin_type()
  - cron_bc_hack_plugin_functions()
  Please, use the Task API instead: https://moodledev.io/docs/apis/subsystems/task
* Introduce new hooks for plugin developers:
    - <component>_can_course_category_delete($category)
    - <component>_can_course_category_delete_move($category, $newcategory)
  These hooks allow plugin developers greater control over category deletion. Plugin can return false in those
  functions if category deletion or deletion with content move to the new parent category is not permitted.
  Both $category and $newcategory params are instances of core_course_category class.
    - <component>_pre_course_category_delete_move($category, $newcategory)
  This hook is expanding functionality of existing <component>_pre_course_category_delete hook and allow plugin developers
  to execute code prior to category deletion when its content is moved to another category.
  Both $category and $newcategory params are instances of core_course_category class.
    - <component>_get_course_category_contents($category)
  This hook allow plugin developers to add information that is displayed on category deletion form. Function should
  return string, which will be added to the list of category contents shown on the form. $category param is an instance
  of core_course_category class.
* Data generator create_user in both unittests and behat now validates user fields and triggers user_created event

=== 3.8 ===
* Add CLI option to notify all cron tasks to stop: admin/cli/cron.php --stop
* The rotate_image function has been added to the stored_file class (MDL-63349)
* The yui checknet module is removed. Call \core\session\manager::keepalive instead.
* The generate_uuid() function has been deprecated. Please use \core\uuid::generate() instead.
* Remove lib/pear/auth/RADIUS.php (MDL-65746)
* Core components are now defined in /lib/components.json instead of coded into /lib/classes/component.php
* Subplugins should now be defined using /db/subplugins.json instead of /db/subplugins.php
* The following functions have been finally deprecated and can not be used anymore:
    * allow_override()
    * allow_assign()
    * allow_switch()
    * https_required()
    * verify_https_required()
* Remove duplicate font-awesome SCSS, Please see /theme/boost/scss/fontawesome for usage (MDL-65936)
* Remove lib/pear/Crypt/CHAP.php (MDL-65747)
* New output component available: \core\output\checkbox_toggleall
  - This allows developers to easily output groups of checkboxes that can be toggled by master controls in the form of a checkbox or
    a button. Action elements which perform actions on the selected checkboxes can also be enabled/disabled depending on whether
    at least a single checkbox item is selected or not.
* Final deprecation (removal) of the core/modal_confirm dialogue.
* Upgrade scssphp to v1.0.2, This involves renaming classes from Leafo => ScssPhp as the repo has changed.
* Implement supports_xsendfile() method and allow support for xsendfile in alternative_file_system_class
  independently of local files (MDL-66304).
* The methods get_local_path_from_storedfile and get_remote_path_from_storedfile in lib/filestore/file_system.php
  are now public. If you are overriding these then you will need to change your methods to public in your class.
* It is now possible to use sub-directories for AMD modules.
  The standard rules for Level 2 namespaces also apply to AMD modules.
  The sub-directory used must be either an valid component, or placed inside a 'local' directory to ensure that it does not conflict with other components.

    The following are all valid module names and locations in your plugin:
      mod_forum/view: mod/forum/amd/src/view.js
      mod_forum/local/views/post: mod/forum/amd/src/local/views/post
      mod_forum/form/checkbox-toggle: mod/forum/amd/src/form/checkbox-toggle.js

    The following are all invalid module names and locations in your plugin:
      mod_forum/views/post: mod/forum/amd/src/views/post
* The 'xxxx_check_password_policy' method now has an extra parameter: $user. It contains the user object to perform password
validation against and defaults to null (so, no user needed) if not provided.
* It is now possible to use sub-directories when creating mustache templates.
  The standard rules for Level 2 namespaces also apply to templates.
  The sub-directory used must be either an valid component, or placed inside a 'local' directory to ensure that it does not conflict with other components.

    The following are all valid template names and locations in your plugin:
      mod_forum/forum_post: mod/forum/templates/forum_post.mustache
      mod_forum/local/post/user: mod/forum/templates/local/post/user.mustache
      mod_forum/form/checkbox_toggle: mod/forum/templates/form/checkbox_toggle.mustache

    The following are _invalid_ template names and locations:
      mod_forum/post/user: mod/forum/templates/local/post/user.mustache
* Following behat steps have been removed from core:
    - I go to "<gradepath_string>" in the course gradebook
* A new admin setting widget 'core_admin\local\settings\filesize' is added.
* Core capabilities 'moodle/community:add' and 'moodle/community:download' have been removed from core as part of Moodle.net sunsetting.
* As part of Moodle.net sunsetting process the following hub api functions have been deprecated:
    - get_courses
    - unregister_courses
    - register_course
    - add_screenshot
    - download_course_backup
    - upload_course_backup
* A new setting 'Cache templates' was added (see MDL-66367). This setting determines if templates are cached or not.
  This setting can be set via the UI or by defining $CFG->cachetemplates in your config.php file. It is a boolean
  and should be set to either false or true. Developers will probably want to set this to false.
* The core_enrol_edit_user_enrolment webservice has been deprecated. Please use core_enrol_submit_user_enrolment_form instead.
* \single_button constructor has a new attributes param to add attributes to the button HTML tag.
* Improved url matching behaviour for profiled urls and excluded urls
* Attempting to use xsendfile via the 3rd param of readstring_accel() is now ignored.
* New H5P libraries have been added to Moodle core in /lib/h5p.
* New H5P core subsystem have been added.
* Introduced new callback for plugin developers '<component>_get_path_from_pluginfile($filearea, $args)': This will return
the itemid and filepath for the filearea and path defined in $args. It has been added in order to get the correct itemid and
filepath because some components, such as mod_page or mod_resource, add the revision to the URL where the itemid should be placed
(to prevent caching problems), but then they don't store it in database.
* New utility function \core_form\util::form_download_complete should be called if your code sends
  a file with Content-Disposition: Attachment in response to a Moodle form submit button (to ensure
  that disabled submit buttons get re-enabled in that case). It is automatically called by the
  filelib.php send_xx functions.
* If you have a form which sends a file in response to a Moodle form submit button, but you cannot
  call the above function because the file is sent by a third party library, then you should add
  the attribute data-double-submit-protection="off" to your form.

=== 3.7 ===

* Nodes in the navigation api can have labels for each group. See set/get_collectionlabel().
* The method core_user::is_real_user() now returns false for userid = 0 parameter
* 'mform1' dependencies (in themes, js...) will stop working because a randomly generated string has been added to the id
attribute on forms to avoid collisions in forms loaded in AJAX requests.
* A new method to allow queueing or rescheduling of an existing scheduled task was added. This allows an existing task
  to be updated or queued as required. This new functionality can be found in \core\task\manager::reschedule_or_queue_adhoc_task.
* Icons are displayed for screen readers unless they have empty alt text (aria-hidden). Do not provide an icon with alt text immediately beside an element with exactly the same text.
* admin_settingpage has a new function hide_if(), modeled after the same functionality in the forms library. This allows admin settings to be dynamically hidden based on the values of other settings.
* The \core_rating provider's get_sql_join function now accepts an optional $innerjoin parameter.
  It is recommended that privacy providers using this function call rewrite any long query into a number of separate
  calls to add_from_sql for improved performance, and that the new argument is used.
  This will allow queries to remain backwards-compatible with older versions of Moodle but will have significantly better performance in version supporting the innerjoin parameter.
* /message/defaultoutputs.php file and admin_page_defaultmessageoutputs class have been deprecated
  and all their settings moved to admin/message.php (see MDL-64495). Please use admin_page_managemessageoutputs class instead.
* A new parameter $lang has been added to mustache_template_source_loader->load_with_dependencies() method
  so it is possible for Mustache to request string in a specific language.
* Behat timeout constants behat_base::TIMEOUT, EXTENDED_TIMEOUT, and REDUCED_TIMEOUT have been
  deprecated. Please instead use the functions behat_base::get_timeout(), get_extended_timeout(),
  and get_reduced_timeout(). These allow for timeouts to be increased by a setting in config.php.
* The $draftitemid parameter of file_save_draft_area_files() function now supports the constant IGNORE_FILE_MERGE:
  When the parameter is set to that constant, the function won't process file merging, keeping the original state of the file area.
  Notice also than when $text is set, pluginfile rewrite won't be processed so the text will not be modified.
* Introduced new callback for plugin developers '<component>_pre_processor_message_send($procname, $proceventdata)':
  This will allow any plugin to manipulate messages or notifications before they are sent by a processor (email, mobile...)
* New capability 'moodle/category:viewcourselist' in category context that controls whether user is able to browse list of courses
  in this category. To work with list of courses use API methods in core_course_category and also 'course' form element.
* It is possible to pass additional conditions to get_courses_search();
  core_course_category::search_courses() now allows to search only among courses with completion enabled.
* Add support for a new xxx_after_require_login callback
* A new conversation type has been created for self-conversations. During the upgrading process:
  - Firstly, the existing self-conversations will be starred and migrated to the new type, removing the duplicated members in the
  message_conversation_members table.
  - Secondly, the legacy self conversations will be migrated from the legacy 'message_read' table. They will be created using the
  new conversation type and will be favourited.
  - Finally, the self-conversations for all remaining users without them will be created and starred.
Besides, from now, a self-conversation will be created and starred by default to all the new users (even when $CFG->messaging
is disabled).
* New optional parameter $throwexception for \get_complete_user_data(). If true, an exception will be thrown when there's no
  matching record found or when there are multiple records found for the given field value. If false, it will simply return false.
  Defaults to false when not set.
* Exposed submit button to allow custom styling (via customclassoverride variable) which can override btn-primary/btn-secondary classes
* `$includetoken` parameter type has been changed. Now supports:
   boolean: False indicates to not include the token, true indicates to generate a token for the current user ($USER).
   integer: Indicates to generate a token for the user whose id is the integer value.
* The following functions have been updated to support the new usage:
    - make_pluginfile_url
    - file_rewrite_pluginfile_urls
* New mform element 'float' handles localised floating point numbers.

=== 3.6 ===

* A new token-based version of pluginfile.php has been added which can be used for out-of-session file serving by
  setting the `$includetoken` parameter to true on the `moodle_url::make_pluginfile_url()`, and
  `moodle_url::make_file_url()` functions.
* The following picture functions have been updated to support use of the new token-based file serving:
    - print_group_picture
    - get_group_picture_url
* The `user_picture` class has a new public `$includetoken` property which can be set to make use of the new token-based
  file serving.
* Custom AJAX handlers for the form autocomplete fields can now optionally return string in their processResults()
  callback. If a string is returned, it is displayed instead of the list of suggested items. This can be used, for
  example, to inform the user that there are too many items matching the current search criteria.
* The form element 'htmleditor' has been deprecated. Please use the 'editor' element instead.
* The print_textarea() function has been deprecated. Please use $OUTPUT->print_textarea() instead.
* The following functions have been finally deprecated and can not be used any more:
    - external_function_info()
    - core_renderer::update_module_button()
    - events_trigger()
    - events_cron()
    - events_dispatch()
    - events_is_registered()
    - events_load_def()
    - events_pending_count()
    - events_process_queued_handler()
    - events_queue_handler()
    - events_trigger_legacy()
    - events_update_definition()
    - get_file_url()
    - course_get_cm_rename_action()
    - course_scale_used()
    - site_scale_used()
    - clam_message_admins()
    - get_clam_error_code()
    - get_records_csv()
    - put_records_csv()
    - print_log()
    - print_mnet_log()
    - print_log_csv()
    - print_log_xls()
    - print_log_ods()
    - build_logs_array()
    - get_logs_usercourse()
    - get_logs_userday()
    - get_logs()
    - prevent_form_autofill_password()
    - prefixed_tablenode_transformations()
    - core_media_renderer
    - core_media
* Following api's have been removed in behat_config_manager, please use behat_config_util instead.
    - get_features_with_tags()
    - get_components_steps_definitions()
    - get_config_file_contents()
    - merge_behat_config()
    - get_behat_profile()
    - profile_guided_allocate()
    - merge_config()
    - clean_path()
    - get_behat_tests_path()
* Following behat steps have been removed from core:
    - I set the field "<field_string>" to multiline
    - I follow "<link_string>"" in the open menu
* The following behat steps have been deprecated, please do not use these step definitions any more:
    - behat_navigation.php: i_navigate_to_node_in()
    - theme/boost/tests/behat/behat_theme_boost_behat_navigation.php: i_navigate_to_node_in()
  Use one of the following steps instead:
    - I navigate to "PATH > ITEM" in current page administration
    - I navigate to "PATH > ITEM" in site administration
    - I navigate to course participants
    - I navigate to "TAB1 > TAB2" in the course gradebook
  If some items are not available without Navigation block at all, one can use combination of:
    - I add the "Navigation" block if not present
    - I click on "LINK" "link" in the "Navigation" "block"
* The core\session\util class has been removed. This contained one function only used by the memcached class which has
  been moved there instead (connection_string_to_memcache_servers).
* Removed the lib/password_compat/lib/password.php file.
* The eventslib.php file has been deleted and its functions have been moved to deprecatedlib.php. The affected functions are:
  - events_get_cached()
  - events_uninstall()
  - events_cleanup()
  - events_dequeue()
  - events_get_handlers()
* coursecat::get() now has optional $user parameter.
* coursecat::is_uservisible() now has optional $user parameter.
* Removed the lib/form/submitlink.php element which was deprecated in 3.2.
* The user_selector classes do not support custom list of extra identity fields any more. They obey the configured user
  policy and respect the privacy setting made by site administrators. The list of user identifiers should never be
  hard-coded. Instead, the setting $CFG->showuseridentity should be always respected, which has always been the default
  behaviour (MDL-59847).
* The function message_send() in messagelib.php will now only take the object \core\message\message as a parameter.
* The method message_sent::create_from_ids() parameter courseid is now required. A debugging
  message was previously displayed, and the SITEID was used, when not provided.
* The method \core\message\manager::send_message() now only takes the object \core\message\message as the first parameter.
* Following functions have been deprecated, please use get_roles_used_in_context.
    - get_roles_on_exact_context()
    - get_roles_with_assignment_on_context()
* New functions to support the merging of user draft areas from the interface; see MDL-45170 for details:
  - file_copy_file_to_file_area()
  - file_merge_draft_areas()
  - file_replace_file_area_in_text()
  - extract_draft_file_urls_from_text()
* Class coursecat is now alias to autoloaded class core_course_category, course_in_list is an alias to
  core_course_list_element, class coursecat_sortable_records is deprecated without replacement.
* \core_user_external::create_users() and \core_user_external::update_users() can now accept more user profile fields so user
  creation/update via web service can now be very similar to the edit profile page's functionality. The new fields that have been
  added are:
  - maildisplay
  - interests
  - url
  - icq
  - skype
  - aim
  - yahoo
  - msn
  - institution
  - department
  - phone1
  - phone2
  - address
* New function mark_user_dirty() must be called after changing data that gets cached in user sessions. Examples:
  - Assigning roles to users.
  - Unassigning roles from users.
  - Enrolling users into courses.
  - Unenrolling users from courses.
* New optional parameter $context for the groups_get_members_join() function and ability to filter users that are not members of
any group. Besides, groups_get_members_ids_sql, get_enrolled_sql and get_enrolled_users now accepts -1 (USERSWITHOUTGROUP) for
the groupid field.
* Added $CFG->conversionattemptlimit setting to config.php allowing a maximum number of retries before giving up conversion
  of a given document by the assignfeedback_editpdf\task\convert_submissions task. Default value: 3.
* The following events have been deprecated and should not be used any more:
  - message_contact_blocked
  - message_contact_unblocked
  The reason for this is because you can now block/unblock users without them necessarily being a contact. These events
  have been replaced with message_user_blocked and message_user_unblocked respectively.
* The event message_deleted has been changed, it no longer records the value of the 'useridto' due to
  the introduction of group messaging. Please, if you have any observers or are triggering this event
  in your code you will have to make some changes!
* The gradebook now supports the ability to accept files as feedback. This can be achieved by adding
  'feedbackfiles' to the $grades parameter passed to grade_update().
    For example -
        $grades['feedbackfiles'] = [
            'contextid' => 1,
            'component' => 'mod_xyz',
            'filearea' => 'mod_xyz_feedback',
            'itemid' => 2
        ];
  These files will be then copied to the gradebook file area.
* Allow users to choose who can message them for privacy reasons, with a 'growing circle of contactability':
  - Added $CFG->messagingallusers, for enabling messaging to all site users. Default value: 0.
    When $CFG->messagingallusers = false users can choose being contacted by only contacts or contacts and users sharing a course with them.
    In that case, the default user preference is MESSAGE_PRIVACY_COURSEMEMBER (users sharing a course).
    When $CFG->messagingallusers = true users have a new option for the privacy messaging preferences: "Anyone on the site". In that case,
    the default user preference is MESSAGE_PRIVACY_SITE (all site users).
  - Added $CFG->keepmessagingallusersenabled setting to config.php to force enabling $CFG->messagingallusers during the upgrading process.
    Default value: 0.
    When $CFG->keepmessagingallusersenabled is set to true, $CFG->messagingallusers will be also set to true to enable messaging site users.
    However, when it is empty, $CFG->messagingallusers will be disabled during the upgrading process, so the users will only be able to
    message contacts and users sharing a course with them.
* There has been interface and functional changes to admin_apply_default_settings() (/lib/adminlib.php).  The function now takes two
  additional optional parameters, $admindefaultsettings and $settingsoutput.  It also has a return value $settingsoutput.
  The function now does not need to be called twice to ensure all default settings are set.  Instead the function calls itself recursively
  until all settings have been set. The additional parameters are used recursively and shouldn't be need to be explicitly passed in when calling
  the function from other parts of Moodle.
  The return value: $settingsoutput is an array of setting names and the values that were set by the function.
* Webservices no longer update the lastaccess time for a user in a course. Call core_course_view_course() manually if needed.
* A new field has been added to the context table. Please ensure that any contxt preloading uses get_preload_record_columns_sql or get_preload_record_columns to fetch the list of columns.

=== 3.5 ===

* There is a new privacy API that every subsystem and plugin has to implement so that the site can become GDPR
  compliant. Plugins use this API to report what information they store or process regarding users, and provide ability
  to export and delete personal data. See https://moodledev.io/docs/apis/subsystems/privacy for guidelines on how to implement the
  privacy API in your plugin.
* The cron runner now sets up a fresh PAGE and OUTPUT between each task.
* The core_renderer methods notify_problem(), notify_success(), notify_message() and notify_redirect() that were
  deprecated in Moodle 3.1 have been removed. Use \core\notification::add(), or \core\output\notification as required.
* The maximum supported precision (the total number of digits) for XMLDB_TYPE_NUMBER ("number") fields raised from 20 to
  38 digits. Additionally, the whole number part (precision minus scale) must not be longer than the maximum length of
  integer fields (20 digits). Note that PHP floats commonly support precision of roughly 15 digits only (MDL-32113).
* Event triggering and event handlers:
    - The following events, deprecated since moodle 2.6, have been finally removed: groups_members_removed,
      groups_groupings_groups_removed, groups_groups_deleted, groups_groupings_deleted.
* The following functions have been finally deprecated and can not be used any more:
  - notify()
* XMLDB now validates the PATH attribute on every install.xml file. Both the XMLDB editor and installation will fail
  when a problem is detected with it. Please ensure your plugins contain correct directory relative paths.
* Add recaptchalib_v2.php for support of reCAPTCHA v2.
* Plugins can define class 'PLUGINNAME\privacy\local\sitepolicy\handler' if they implement an alternative mechanisms for
  site policies managements and agreements. Administrators can define which component is to be used for handling site
  policies and agreements.
* Scripts can define a constant NO_SITEPOLICY_CHECK and set it to true before requiring the main config.php file. It
  will make the require_login() skipping the test for the user's policyagreed status. This is useful for plugins that
  act as a site policy handler.
* There is a new is_fulltext_search_supported() DML function. The default implementation returns false. This function
  is used by 'Simple search' global search engine to determine if the database full-text search capabilities can be used.
* The following have been removed from the list of core subsystems:
   - core_register
   - core_publish
  Following this change, \core_register_renderer and \core_publish_renderer have been removed and their methods have been
  moved to \core_admin_renderer and \core_course_renderer respectively.

=== 3.4 ===

* oauth2_client::request method has an extra parameter to specify the accept header for the response (MDL-60733)
* The following functions, previously used (exclusively) by upgrade steps are not available
  anymore because of the upgrade cleanup performed for this version. See MDL-57432 for more info:
    - upgrade_mimetypes()
    - upgrade_fix_missing_root_folders_draft()
    - upgrade_minmaxgrade()
    - upgrade_course_tags()

* Added new moodleform element 'filetypes' and new admin setting widget 'admin_setting_filetypes'. These new widgets
  allow users to define a list of file types; either by typing them manually or selecting them from a list. The widgets
  directly support the syntax used to feed the 'accepted_types' option of the filemanager and filepicker elements. File
  types can be specified as extensions (.jpg or just jpg), mime types (text/plain) or groups (image).
* Removed accesslib private functions: load_course_context(), load_role_access_by_context(), dedupe_user_access() (MDL-49398).
* Internal "accessdata" structure format has changed to improve ability to perform role definition caching (MDL-49398).
* Role definitions are no longer cached in user session (MDL-49398).
* External function core_group_external::get_activity_allowed_groups now returns an additional field: canaccessallgroups.
  It indicates whether the user will be able to access all the activity groups.
* file_get_draft_area_info does not sum the root folder anymore when calculating the foldercount.
* The moodleform element classes can now optionally provide a public function validateSubmitValue(). This method can be
  used to perform implicit validation of submitted values - without the need to explicitly add the validation rules to
  every form. The method should accept a single parameter with the submitted value. It should return a string with the
  eventual validation error, or an empty value if the validation passes.
* New user_picture attribute $includefullname to determine whether to include the user's full name with the user's picture.
* Enrol plugins which provide enrolment actions can now declare the following "data-action" attributes in their implementation of
  enrol_plugin::get_user_enrolment_actions() whenever applicable:
  * "editenrolment" - For editing a user'e enrolment details. Defined by constant ENROL_ACTION_EDIT.
  * "unenrol" - For unenrolling a student. Defined by constant ENROL_ACTION_UNENROL.
  These attributes enable enrol actions to be rendered via modals. If not added, clicking on the enrolment action buttons will still
  redirect the user to the appropriate enrolment action page. Though optional, it is recommended to add these attributes for a
  better user experience when performing enrol actions.
* The enrol_plugin::get_user_enrolment_actions() implementations for core enrol plugins have been removed and moved to
  the parent method itself. New enrol plugins don't have to implement get_user_enrolment_actions(), but just need to
  make sure that they override:
  - enrol_plugin::allow_manage(), and/or
  - enrol_plugin::allow_unenrol_user() or enrol_plugin::allow_unenrol()
  Existing enrol plugins that override enrol_plugin::get_user_enrolment_actions() don't have to do anything, but can
  also opt to remove their own implementation of the method if they basically have the same logic as the parent method.
* New optional parameter $enrolid for the following functions:
  - get_enrolled_join()
  - get_enrolled_sql()
  - get_enrolled_with_capabilities_join()
  Setting this parameter to a non-zero value will add a condition to the query such that only users that were enrolled
  with this enrolment method will be returned.
* New optional parameter 'closeSuggestionsOnSelect' for the enhance() function for form-autocomplete. Setting this to true will
  close the suggestions popup immediately after an option has been selected. If not specified, it defaults to true for single-select
  elements and false for multiple-select elements.
* user_can_view_profile() now also checks the moodle/user:viewalldetails capability.
* The core/modal_confirm dialogue has been deprecated. Please use the core/modal_save_cancel dialogue instead. Please ensure you
  update to use the ModalEvents.save and ModalEvents.cancel events instead of their yes/no counterparts.
* Instead of checking the 'moodle/course:viewparticipants' and 'moodle/site:viewparticipants' capabilities use the
  new functions course_can_view_participants() and course_require_view_participants().
* $stored_file->add_to_curl_request() now adds the filename to the curl request.
* The option for Login HTTPS (authentication-only SSL) has been removed
* $CFG->loginhttps is now deprecated, do not use it.
* $PAGE->https_required and $PAGE->verify_https_required() are now deprecated. They are no longer used and will throw a coding_exception.
* $CFG->httpswwwroot is now deprecated and will always result in the same value as wwwroot.
* Added function core_role_set_view_allowed() to check if a user should be able to see a given role.
  This should be checked whenever displaying a list of roles to a user, however, core_role_set_assign_allowed may need to override it
  in some cases.
* Deprecated allow_override, allow_assign and allow_switch and replaced with core_role_set_*_allowed to avoid function names conflicting.

=== 3.3.1 ===

* ldap_get_entries_moodle() now always returns lower-cased attribute names in the returned entries.
  It was suppposed to do so before, but it actually didn't.

=== 3.3 ===

* Behat compatibility changes are now being documented at https://moodledev.io
* PHPUnit's bootstrap has been changed to use HTTPS wwwroot (https://www.example.com/moodle) from previous HTTP version. Any
  existing test expecting the old HTTP URLs will need to be switched to the new HTTPS value (reference: MDL-54901).
* The information returned by the idp list has changed. This is usually only rendered by the login page and login block.
  The icon attribute is removed and an iconurl attribute has been added.
* Support added for a new type of external file: FILE_CONTROLLED_LINK. This is an external file that Moodle can control
  the permissions. Moodle makes files read-only but can grant temporary write access.
    When accessing a URL, the info from file_browser::get_file_info will be checked to determine if the user has write access,
    if they do - the remote file will have access controls set to allow editing.
* The method moodleform::after_definition() has been added and can now be used to add some logic
  to be performed after the form's definition was set. This is useful for intermediate subclasses.
* Moodle has support for font-awesome icons. Plugins should use the xxx_get_fontawesome_icon_map callback
  to map their custom icons to one from font-awesome.
* $OUTPUT->pix_url() has been deprecated because it is was used mostly to manually generate image tags for icons.
  We now distinguish between icons and "small images". The difference is that an icon does not have to be rendered as an image tag
  with a source. It is OK to still have "small images" - if this desired use $OUTPUT->image_icon() and $OUTPUT->image_url(). For
  other uses - use $OUTPUT->pix_icon() or the pix helper in mustache templates {{#pix}}...{{/pix}}
  For other valid use cases use $OUTPUT->image_url().
* Activity icons have been split from standard icons. Use $OUTPUT->image_icon instead of $OUTPUT->pix_icon for these
  type of icons (the coloured main icon for each activity).
* YUI module moodle-core-formautosubmit has been removed, use jquery .change() instead (see lib/templates/url_select.mustache for
  an example)
* $mform->init_javascript_enhancement() is deprecated and no longer does anything. Existing uses of smartselect enhancement
  should be switched to the searchableselector form element or other solutions.
* Return value of the validate_email() is now proper boolean as documented. Previously the function could return 1, 0 or false.
* The mcore YUI rollup which included various YUI modules such as moodle-core-notification is no longer included on every
  page. Missing YUI depdencies may be exposed by this change (e.g. missing a requirement on moodle-core-notification when
  using M.core.dialogue).
* Various legacy javascript functions have been removed:
    * M.util.focus_login_form and M.util.focus_login_error no longer do anything. Please use jquery instead. See
      lib/templates/login.mustache for an example.
    * Some outdated global JS functions have been removed and should be replaced with calls to jquery
      or alternative approaches:
        checkall, checknone, select_all_in_element_with_id, select_all_in, deselect_all_in, confirm_if, findParentNode,
        filterByParent, stripHTML
    * M.util.init_toggle_class_on_click has been removed.
* The following functions have been deprecated and should not be used any more:
  - file_storage::try_content_recovery  - See MDL-46375 for more information
  - file_storage::content_exists        - See MDL-46375 for more information
  - file_storage::deleted_file_cleanup  - See MDL-46375 for more information
  - file_storage::get_converted_document
  - file_storage::is_format_supported_by_unoconv
  - file_storage::can_convert_documents
  - file_storage::send_test_pdf
  - file_storage::test_unoconv_path
* Following behat steps have been removed from core:
    - I click on "<element_string>" "<selector_string>" in the "<row_text_string>" table row
    - I go to notifications page
    - I add "<filename_string>" file from recent files to "<filepicker_field_string>" filepicker
    - I upload "<filepath_string>" file to "<filepicker_field_string>" filepicker
    - I create "<foldername_string>" folder in "<filepicker_field_string>" filepicker
    - I open "<foldername_string>" folder from "<filepicker_field_string>" filepicker
    - I unzip "<filename_string>" file from "<filepicker_field_string>" filepicker
    - I zip "<filename_string>" folder from "<filepicker_field_string>" filepicker
    - I delete "<file_or_folder_name_string>" from "<filepicker_field_string>" filepicker
    - I send "<message_contents_string>" message to "<username_string>"
    - I add "<user_username_string>" user to "<cohort_idnumber_string>" cohort
    - I add "<username_string>" user to "<group_name_string>" group
    - I fill in "<field_string>" with "<value_string>"
    - I select "<option_string>" from "<select_string>"
    - I select "<radio_button_string>" radio button
    - I check "<option_string>"
    - I uncheck "<option_string>"
    - the "<field_string>" field should match "<value_string>" value
    - the "<checkbox_string>" checkbox should be checked
    - the "<checkbox_string>" checkbox should not be checked
    - I fill the moodle form with:
    - "<element_string>" "<selector_string>" should exists
    - "<element_string>" "<selector_string>" should not exists
    - the following "<element_string>" exists:
* get_user_capability_course() now has an additional parameter 'limit'. This can be used to return a set number of records with
  the submitted capability. The parameter 'fieldsexceptid' will now accept context fields which can be used for preloading.
* The caching option 'immutable' has been added to send_stored_file() and send_file().
* New adhoc task refresh_mod_calendar_events_task that updates existing calendar events of modules.
* New 'priority' column for the event table to determine which event to show in case of events with user and group overrides.
* Webservices core_course_search_courses and core_course_get_courses_by_field will always return the sortorder field.
* core_course_external::get_activities_overview has been deprecated. Please do not call this function any more.
* Changed the pix mustache template helper to accept context variables for the key, component and alt text.
* New auth_plugin_base helper methods:
  - get_identity_providers() - Retrieves available auth identity providers.
  - prepare_identity_providers_for_output() - Prepares auth identity provider data for output (e.g. to templates, WS, etc.).

=== 3.2 ===

* Custom roles with access to any part of site administration that do not use the manager archetype will need
  moodle/site:configview capability added.
* Admin setting "Show My courses expanded on Dashboard" has been removed.
* Some backwards and forwards compatibility has been added for different bootstrap versions.
  This is to allow the same markup to work in "clean" and "boost" themes alot of the time. It is also to allow user text
  with bootstrap classes to keep working in the new theme. See MDL-56004 for the list of supported classes.
* MForms element 'submitlink' has been deprecated.
* Searchable selector form element is now a wrapper for autocomplete. A "No selection" option is automatically
  added to the options list for best backwards compatibility - if you were manually adding a "no selection" option you will need
  to remove it.
* Node.js versions >=4 are now required to run grunt.
* JQuery has been updated to 3.1.0. JQuery migrate plugins are no longer shipped - please read
  https://jquery.com/upgrade-guide/3.0/ and update your javascript.
* New option 'blanktarget' added to format_text. This option adds target="_blank" to links
* A new webservice structure `external_files` has been created which provides a standardised view of files in Moodle and
  should be used for all file return descriptions.
  Files matching this format can be retrieved via the new `external_util::get_area_files` method.
  See MDL-54951 for further information.
* The parameter $usepost of the following functions has been deprecated and is not used any more:
  - get_max_upload_file_size()
  - get_user_max_upload_file_size()
* The following classes have been removed and should not be used any more:
    - boxclient - See MDL-49599 for more information.
* The following functions have been removed and should not be used any more:
    - file_modify_html_header() - See MDL-29738 for more information.
* core_grades_external::get_grades has been deprecated. Please do not call this function any more.
  External function gradereport_user_external::get_grade_items can be used for retrieving the course grades information.
* New option 'escape' added to format_string. When true (default), escapes HTML entities from the string
* The following functions have been deprecated and are not used any more:
  - get_records_csv() Please use csv_import_reader::load_csv_content() instead.
  - put_records_csv() Please use download_as_dataformat (lib/dataformatlib.php) instead.
  - zip_files()   - See MDL-24343 for more information.
  - unzip_file()  - See MDL-24343 for more information.
  - print_log()           - See MDL-43681 for more information
  - print_log_csv()       - See MDL-43681 for more information
  - print_log_ods()       - See MDL-43681 for more information
  - print_log_xls()       - See MDL-43681 for more information
  - print_mnet_log()      - See MDL-43681 for more information
  - build_logs_array()    - See MDL-43681 for more information
  - get_logs()            - See MDL-43681 for more information
  - get_logs_usercourse() - See MDL-43681 for more information
  - get_logs_userday()    - See MDL-43681 for more information
  - prevent_form_autofill_password() Please do not use anymore.
* The password_compat library was removed as it is no longer required.
* Phpunit has been upgraded to 5.4.x and following has been deprecated and is not used any more:
  - setExpectedException(), use @expectedException or $this->expectException() and $this->expectExceptionMessage()
  - getMock(), use createMock() or getMockBuilder()->getMock()
  - UnitTestCase class is removed.
* The following methods have been finally deprecated and should no longer be used:
  - course_modinfo::build_section_cache()
  - cm_info::get_deprecated_group_members_only()
  - cm_info::is_user_access_restricted_by_group()
* The following methods in cm_info::standardmethods have also been finally deprecated and should no longer be used:
  - cm_info::get_after_edit_icons()
  - cm_info::get_after_link()
  - cm_info::get_content()
  - cm_info::get_custom_data()
  - cm_info::get_extra_classes()
  - cm_info::get_on_click()
  - cm_info::get_url()
  - cm_info::obtain_dynamic_data()
  Calling them through the magic method __call() will throw a coding exception.
* The alfresco library has been removed from core. It was an old version of
  the library which was not compatible with newer versions of Alfresco.
* Added down arrow: $OUTPUT->darrow.
* All file_packer implementations now accept an additional parameter to allow a simple boolean return value instead of
  an array of individual file statuses.
* "I set the field "field_string" to multiline:" now end with colon (:), as PyStrings is supposed to end with ":"
* New functions to support deprecation of events have been added to the base event. See MDL-46214 for further details.
* A new function `get_name_with_info` has been added to the base event. This function adds information about event
  deprecations and should be used where this information is relevant.
* Following api's have been deprecated in behat_config_manager, please use behat_config_util instead.
  - get_features_with_tags
  - get_components_steps_definitions
  - get_config_file_contents
  - merge_behat_config
  - get_behat_profile
  - profile_guided_allocate
  - merge_config
  - clean_path
  - get_behat_tests_path
* behat_util::start_test_mode() accepts 3 options now:
  - 1. Theme sute with all features: If behat should initialise theme suite with all core features.
  - 2. Parallel runs: How many parallel runs will be running.
  - 3. Run: Which process behat should be initialise for.
* behat_context_helper::set_session() has been deprecated, please use behat_context_helper::set_environment() instead.
* data-fieldtype="type" attribute has been added to form field default template.
* form elements extending MoodleQuickForm_group must call $this->createFormElement() instead of
  @MoodleQuickForm::createElement() in order to be compatible with PHP 7.1
* Relative paths in $CFG->alternateloginurl will be resolved to absolute path within moodle site. Previously they
  were resolved to absolute path within the server. That means:
  - $CFG->wwwroot: http://example.com/moodle
  - $CFG->alternateloginurl : /my/super/login.php
  - Login url will be: http://example.com/moodle/my/super/login.php (moodle root based)
* Database (DML) layer:
  - new sql_equal() method available for places where case sensitive/insensitive varchar comparisons are required.
* PostgreSQL connections now use advanced options to reduce connection overhead.  These options are not compatible
  with some connection poolers.  The dbhandlesoptions parameter has been added to allow the database to configure the
  required defaults. The parameters that are required in the database are;
    ALTER DATABASE moodle SET client_encoding = UTF8;
    ALTER DATABASE moodle SET standard_conforming_strings = on;
    ALTER DATABASE moodle SET search_path = 'moodle,public';  -- Optional, if you wish to use a custom schema.
  You can set these options against the database or the moodle user who connects.
* Some form elements have been refined to better support right-to-left languages. In RTL,
  most fields should not have their direction flipped, a URL, a path to a file, a number, ...
  are always displayed LTR. Input fields and text areas now will best guess whether they
  should be forced to be displayed in LTR based on the PARAM type associated with it. You
  can call $mform->setForceLtr($elementName, true/false) on some form fields to manually
  set the value.
* Action menus do_not_enhance() is deprecated, use a list of action_icon instead.
* The user_not_fully_set_up() function has a new $strict parameter (defaulting to true) in order to decide when
  custom fields (and other checks) should be evaluated to determine if the user has been completely setup.
* profile_field_base class has new methods: get_field_config_for_external() and get_field_properties().
  This two new methods should be implemented by profile field plugins to make them compatible with Web Services.
* The minifier library used by core_minify has been switched to https://github.com/matthiasmullie/minify - there are minor differences
  in minifier output.
* context_header additional buttons can now have a class attribute provided in the link attributes.
* The return signature for the antivirus::scan_file() function has changed.
  The calling function will now handle removal of infected files from Moodle based on the new integer return value.
* The first parameter $eventdata of both message_send() and \core\message\manager::send_message() should
  be \core\message\message. Use of stdClass is deprecated.
* The message_sent event now expects other[courseid] to be always set, exception otherwise. For BC with contrib code,
  message_sent::create_from_ids() will show a debugging notice if the \core\message\message being sent is missing
  the courseid property, defaulting to SITEID automatically. In Moodle 3.6 (MDL-55449) courseid will be fully mandatory
  for all messages sent.
* The send_confirmation_email() function has a new optional parameter $confirmationurl to provide a different confirmation URL.
* Introduced a new hook for plugin developers:
    - <component>_course_module_background_deletion_recommended()
  This hook should be used in conjunction with the existing '<component>_pre_course_module_delete($mod)'. It must
  return a boolean and is called by core to check whether a plugin's implementation of
  <component>_pre_course_module_deleted($mod) will take a long time. A plugin should therefore only implement this
  function if it also implements <component>_pre_course_module_delete($mod).
  An example in current use is recyclebin, which performs what can be a lengthy backup process in
  tool_recyclebin_pre_course_module_delete. The recyclebin, if enabled, now returns true in its implementation of
  tool_recyclebin_course_module_background_deletion_recommended(), to indicate to core that the deletion (and
  execution of tool_recyclebin_pre_course_module_delete) should be handled with an adhoc task, meaning it will not
  occur in real time.

=== 3.1 ===

* Webservice function core_course_search_courses accepts a new parameter 'limittoenrolled' to filter the results
  only to courses the user is enrolled in, and are visible to them.
* External functions that are not calling external_api::validate_context are buggy and will now generate
  exceptions. Previously they were only generating warnings in the webserver error log.
  See https://moodledev.io/docs/apis/subsystems/external/security
* The moodle/blog:associatecourse and moodle/blog:associatemodule capabilities has been removed.
* The following functions has been finally deprecated and can not be used any more:
    - profile_display_badges()
    - useredit_shared_definition_preferences()
    - calendar_normalize_tz()
    - get_user_timezone_offset()
    - get_timezone_offset()
    - get_list_of_timezones()
    - calculate_user_dst_table()
    - dst_changes_for_year()
    - get_timezone_record()
    - test_get_list_of_timezones()
    - test_get_timezone_offset()
    - test_get_user_timezone_offset()
* The google api library has been updated to version 1.1.7. There was some important changes
  on the SSL handling. Now the SSL version will be determined by the underlying library.
  For more information see https://github.com/googleapis/google-api-php-client/pull/644
* The get_role_users() function will now add the $sort fields that are not part
  of the requested fields to the query result and will throw a debugging message
  with the added fields when that happens.
* The core_user::fill_properties_cache() static method has been introduced to be a reference
  and allow standard user fields data validation. Right now only type validation is supported
  checking it against the parameter (PARAM_*) type of the target user field. MDL-52781 is
  going to add support to null/not null and choices validation, replacing the existing code to
  validate the user fields in different places in a common way.
* Webservice function core_course_search_courses now returns results when the search string
  is less than 2 chars long.
* Webservice function core_course_search_courses accepts a new parameter 'requiredcapabilities' to filter the results
  by the capabilities of the current user.
* New mform element 'course' handles thousands of courses with good performance and usability.
* The redirect() function will now redirect immediately if output has not
  already started. Messages will be displayed on the subsequent page using
  session notifications. The type of message output can be configured using the
  fourth parameter to redirect().
* The specification of extra classes in the $OUTPUT->notification()
  function, and \core\output\notification renderable have been deprecated
  and will be removed in a future version.
  Notifications should use the levels found in \core\output\notification.
* The constants for NOTIFY_PROBLEM, NOTIFY_REDIRECT, and NOTIFY_MESSAGE in
  \core\output\notification have been deprecated in favour of NOTIFY_ERROR,
  NOTIFY_WARNING, and NOTIFY_INFO respectively.
* The following functions, previously used (exclusively) by upgrade steps are not available
  anymore because of the upgrade cleanup performed for this version. See MDL-51580 for more info:
    - upgrade_mysql_fix_unsigned_and_lob_columns()
    - upgrade_course_completion_remove_duplicates()
    - upgrade_save_orphaned_questions()
    - upgrade_rename_old_backup_files_using_shortname()
    - upgrade_mssql_nvarcharmax()
    - upgrade_mssql_varbinarymax()
    - upgrade_fix_missing_root_folders()
    - upgrade_course_modules_sequences()
    - upgrade_grade_item_fix_sortorder()
    - upgrade_availability_item()
* A new parameter $ajaxformdata was added to the constructor for moodleform. When building a
  moodleform in a webservice or ajax script (for example using the new fragments API) we
  cannot allow the moodleform to parse it's own data from _GET and _POST - we must pass it as
  an array.
* Plugins can extend the navigation for user by declaring the following callback:
  <frankenstyle>_extend_navigation_user(navigation_node $parentnode, stdClass $user,
                                        context_user $context, stdClass $course,
                                        context_course $coursecontext)
* The function notify() now throws a debugging message - see MDL-50269.
* Ajax calls going through lib/ajax/* now validate the return values before sending
  the response. If the validation does not pass an exception is raised. This behaviour
  is consistent with web services.
* Several changes in Moodle core, standard plugins and third party libraries to
  ensure compatibility with PHP7. All plugins are recommended to perform testing
  against PHP7 as well. Refer to https://moodledev.io/general/development/policies/php for more
  information. The following changes may affect you:
  * Class moodleform, moodleform_mod and some module classes have been changed to use
    __construct() for the constructor. Calling parent constructors by the class
    name will display debugging message. Incorrect: parent::moodleform(),
    correct: parent::__construct()
  * All form elements have also changed the constructor syntax. No changes are
    needed for using form elements, however if plugin defines new form element it
    needs to use correct syntax. For example, incorrect: parent::HTML_QuickForm_input(),
    HTML_QuickForm_input::HTML_QuickForm_input(), $this->HTML_QuickForm_input().
    Correct: HTML_QuickForm_input::__construct() or parent::__construct().
  * profile_field_base::profile_field_base() is deprecated, use parent::__construct()
    in custom profile fields constructors. Similar deprecations in exsiting
    profile_field_* classes.
  * user_filter_type::user_filter_type() is deprecated, use parent::__construct() in
    custom user filters. Similar deprecations in existing user_filter_* classes.
  * table_default_export_format_parent::table_default_export_format_parent() is
    deprecated, use parent::__construct() in extending classes.
* groups_delete_group_members() $showfeedback parameter has been removed and is no longer
  respected. Users of this function should output their own feedback if required.
* Number of changes to Tags API, see tag/upgrade.txt for more details
* The previous events API handlers are being deprecated in favour of events 2 API, debugging messages are being displayed if
  there are 3rd party plugins using it. Switch to events 2 API please, see https://docs.moodle.org/dev/Events_API#Event_dispatching_and_observers
  Note than you will need to bump the plugin version so moodle is aware that you removed the plugin's event handlers.
* mforms validation functions are not available in the global JS namespace anymore, event listeners
  are assigned to fields and buttons through a self-contained JS function.
* Added $CFG->urlrewriteclass option to config.php allowing clean / semantic urls to
  be implemented in a plugin, eg local_cleanurls.
* $CFG->pathtoclam global setting has been moved to clamav antivirus plugin setting of the same name.
* clam_message_admins() and get_clam_error_code() have been deprecated, its functionality
  is now a part of \antivirus_clamav\scanner class methods.
* \repository::antivir_scan_file() has been deprecated, \core\antivirus\manager::scan_file() that
  applies antivirus plugins is replacing its functionality.
* Added core_text::str_max_bytes() which safely truncates multi-byte strings to a maximum number of bytes.
* Zend Framework has been removed completely.
* Any plugin can report when a scale is being used with the callback function [pluginname]_scale_used_anywhere(int $scaleid).
* Changes in file_rewrite_pluginfile_urls: Passing a new option reverse = true in the $options var will make the function to convert
  actual URLs in $text to encoded URLs in the @@PLUGINFILE@@ form.
* behat_util::is_server_running() is removed, please use behat_util::check_server_status() instead.
* Behat\Mink\Selector\SelectorsHandler::xpathLiteral() method is deprecated use behat_context_helper::escape instead
  when building Xpath, or pass the unescaped value when using the named selector.',
* table_sql download process is using the new data formats plugin which you can't use if you are buffering any output
    * flexible_table::get_download_menu(), considered private, has been deleted. Use
      $OUTPUT->download_dataformat_selector() instead.
  when building Xpath, or pass the unescaped value when using the named selector.
* Add new file_is_executable(), to consistently check for executables even in Windows (PHP bug #41062).
* Introduced new hooks for plugin developers.
    - <component>_pre_course_category_delete($category)
    - <component>_pre_course_delete($course)
    - <component>_pre_course_module_delete($cm)
    - <component>_pre_block_delete($instance)
    - <component>_pre_user_delete($user)
  These hooks allow developers to use the item in question before it is deleted by core. For example, if your plugin is
  a module (plugins located in the mod folder) called 'xxx' and you wish to interact with the user object before it is
  deleted then the function to create would be mod_xxx_pre_user_delete($user) in mod/xxx/lib.php.
* pear::Net::GeoIP has been removed.

=== 3.0 ===

* Minify updated to 2.2.1
* htmlpurifier upgraded to 4.7.0
* Less.php upgraded to 1.7.0.9
* The horde library has been updated to version 5.2.7.
* Google libraries (lib/google) updated to 1.1.5
* Html2Text library has been updated to the latest version of the library.
* External functions x_is_allowed_from_ajax() methods have been deprecated. Define 'ajax' => true in db/services.php instead.
* External functions can be called without a session if they define 'loginrequired' => true in db/services.php.
* All plugins are required to declare their frankenstyle component name via
  the $plugin->component property in their version.php file. See
  https://moodledev.io/docs/apis/commonfiles/version.php for details (MDL-48494).
* PHPUnit is upgraded to 4.7. Some tests using deprecated assertions etc may need changes to work correctly.
* Users of the text editor API to manually create a text editor should call set_text before calling use_editor.
* Javascript - SimpleYUI and the Y instance used for modules have been merged. Y is now always the same instance of Y.
* get_referer() has been deprecated, please use the get_local_referer function instead.
* \core\progress\null is renamed to \core\progress\none for improved PHP7 compatibility as null is a reserved word (see MDL-50453).
* \webservice_xmlrpc_client now respects proxy server settings. If your XMLRPC server is available on your local network and not via your proxy server, you may need to add it to the list of proxy
  server exceptions in $CFG->proxybypass. See MDL-39353 for details.
* Group and groupings idnumbers can now be passed to and/or are returned from the following web services functions:
  ** core_group_external::create_groups
  ** core_group_external::get_groups
  ** core_group_external::get_course_groups
  ** core_group_external::create_groupings
  ** core_group_external::update_groupings
  ** core_group_external::get_groupings
  ** core_group_external::get_course_groupings
  ** core_group_external::get_course_user_groups
* Following functions are removed from core. See MDL-50049 for details.
    password_compat_not_supported()
    session_get_instance()
    session_is_legacy()
    session_kill_all()
    session_touch()
    session_kill()
    session_kill_user()
    session_set_user()
    session_is_loggedinas()
    session_get_realuser()
    session_loginas()
    js_minify()
    css_minify_css()
    update_login_count()
    reset_login_count()
    check_gd_version()
    update_log_display_entry()
    get_recent_enrolments()
    groups_filter_users_by_course_module_visible()
    groups_course_module_visible()
    error()
    formerr()
    editorhelpbutton()
    editorshortcutshelpbutton()
    choose_from_menu()
    update_event()
    get_generic_section_name()
    get_all_sections()
    add_mod_to_section()
    get_all_mods()
    get_course_section()
    format_weeks_get_section_dates()
    get_print_section_cm_text()
    print_section_add_menus()
    make_editing_buttons()
    print_section()
    print_overview()
    print_recent_activity()
    delete_course_module()
    update_category_button()
    make_categories_list()
    category_delete_move()
    category_delete_full()
    move_category()
    course_category_hide()
    course_category_show()
    get_course_category()
    create_course_category()
    get_all_subcategories()
    get_child_categories()
    get_categories()
    print_course_search()
    print_my_moodle()
    print_remote_course()
    print_remote_host()
    print_whole_category_list()
    print_category_info()
    get_course_category_tree()
    print_courses()
    print_course()
    get_category_courses_array()
    get_category_courses_array_recursively()
    blog_get_context_url()
    get_courses_wmanagers()
    convert_tree_to_html()
    convert_tabrows_to_tree()
    can_use_rotated_text()
    get_parent_contexts()
    get_parent_contextid()
    get_child_contexts()
    create_contexts()
    cleanup_contexts()
    build_context_path()
    rebuild_contexts()
    preload_course_contexts()
    context_moved()
    fetch_context_capabilities()
    context_instance_preload()
    get_contextlevel_name()
    print_context_name()
    mark_context_dirty()
    delete_context()
    get_context_url()
    get_course_context()
    get_user_courses_bycap()
    get_role_context_caps()
    get_courseid_from_context()
    context_instance_preload_sql()
    get_related_contexts_string()
    get_plugin_list_with_file()
    check_browser_operating_system()
    check_browser_version()
    get_device_type()
    get_device_type_list()
    get_selected_theme_for_device_type()
    get_device_cfg_var_name()
    set_user_device_type()
    get_user_device_type()
    get_browser_version_classes()
    generate_email_supportuser()
    badges_get_issued_badge_info()
    can_use_html_editor()
    enrol_cohort_get_cohorts()
    enrol_cohort_can_view_cohort()
    cohort_get_visible_list()
    enrol_cohort_enrol_all_users()
    enrol_cohort_search_cohorts()
* The never unused webdav_locks table was dropped.
* The actionmenu hideMenu() function now expects an EventFacade object to be passed to it,
  i.e. a call to M.core.actionmenu.instance.hideMenu() should be change to M.core.actionmenu.instance.hideMenu(e)
* In the html_editors (tinyMCE, Atto), the manage files button can be hidden by changing the 'enable_filemanagement' option to false.
* external_api::validate_context now is public, it can be called from other classes.
* rss_error() now supports returning of correct HTTP status of error and will return '404 Not Found'
  unless other status is specified.
* Plugins can extend the navigation for categories settings by declaring the following callback:
  <frankenstyle>_extend_navigation_category_settings(navigation_node, context_coursecat)
* The clilib.php provides two new functions cli_write() and cli_writeln() that should be used for outputting texts from the command
  line interface scripts.
* External function core_course_external::get_course_contents returned parameter "name" has been changed to PARAM_RAW,
  this is because the new external_format_string function may return raw data if the global moodlewssettingraw parameter is used.
* Function is_web_crawler() has been deprecated, please use core_useragent::is_web_crawler() instead.

=== 2.9.1 ===

* New methods grade_grade::get_grade_max() and get_grade_min() must be used rather than directly the public properties rawgrademax and rawgrademin.
* New method grade_item::is_aggregate_item() indicates when a grade_item is an aggreggated type grade.

=== 2.9 ===

* The default home page for users has been changed to the dashboard (formely my home). See MDL-45774.
* Support for rendering templates from php or javascript has been added. See MDL-49152.
* Support for loading AMD javascript modules has been added. See MDL-49046.
* Webservice core_course_delete_courses now return warning messages on any failures and does not try to rollback the entire deletion.
* \core\event\course_viewed 'other' argument renamed from coursesectionid to coursesectionnumber as it contains the section number.
* New API core_filetypes::add_type (etc.) allows custom filetypes to be added and modified.
* PHPUnit: PHPMailer Sink is now started for all tests and is setup within the phpunit wrapper for advanced tests.
  Catching debugging messages when sending mail will no longer work. Use $sink = $this->redirectEmails(); and then check
  the message in the sink instead.
* The file pluginlib.php was deprecated since 2.6 and has now been removed, do not include or require it.
* \core_component::fetch_subsystems() now returns a valid path for completion component instead of null.
* Deprecated JS global methods have been removed (show_item, destroy_item, hide_item, addonload, getElementsByTagName, findChildNodes).
* For 3rd party plugin specific environment.xml files, it's now possible to specify version independent checks by using the
  <PLUGIN name="component_name"> tag instead of the version dependent <MOODLE version="x.y"> one. If the PLUGIN tag is used any
  Moodle specific tags will be ignored.
* html_table: new API for adding captions to tables (new field, $table->caption) and subsequently hiding said captions from sighted users using accesshide (enabled using $table->captionhide).
* The authorization procedure in the mdeploy.php script has been improved. The script
  now relies on the main config.php when deploying an available update.
* sql_internal_reader and sql_select_reader interfaces have been deprecated in favour of sql_internal_table_reader
  and sql_reader which use iterators to be more memory efficient.
* $CFG->enabletgzbackups setting has been removed as now backups are stored internally using .tar.gz format by default, you can
  set $CFG->usezipbackups to store them in zip format. This does not affect the restore process, which continues accepting both.
* Added support for custom string manager implementations via $CFG->customstringmanager
  directive in the config.php. See MDL-49361 for details.
* Add new make_request_directory() for creation of per-request files.
* Added generate_image_thumbnail_from_string. This should be used instead of generate_image_thumbnail when the source is a string.
  This prevents the need to write files to disk unnecessarily.
* Added generate_image_thumbnail to stored_file class. This should be used when generating thumbnails for stored files.
  This prevents the need to write files to disk unnecessarily.
* Removed pear/HTTP/WebDav. See MDL-49534 for details.
* Use standard PHP date time classes and methods - see new core_date class for timezone normalisation methods.
* Moved lib/google/Google/ to lib/google/src/Google. This is to address autoloader issues with Google's provided autoloader
  for the library. See MDL-49519 for details.
* The outdated lib/google/Google_Client.php and related files have been completely removed. To use
  the new client, read lib/google/readme_moodle.txt, please.
* profile_display_badges() has been deprecated. See MDL-48935 for details.
* Added a new method add_report_nodes() to pagelib.php. If you are looking to add links to the user profile page under the heading "Reports"
  then please use this function to ensure that the breadcrumb and navigation block are created properly for all user profile pages.
* process_new_icon() now does not always return a PNG file. When possible, it will try to keep the format of the original file.
  Set the new argument $preferpng to true to force PNG. See MDL-46763 and MDL-50041 for details.

=== 2.8 ===

* Gradebook grade category option "aggregatesubcats" has been removed completely.
  This means that the database column is removed, the admin settings are removed and
  the properties from the grade_category object have been removed. If any courses were
  found to be using this setting, a warning to check the grades will be shown in the
  course grader report after upgrading the site. The same warning will be shown on
  courses restored from backup that had this setting enabled (see MDL-47503).
* lib/excelllib.class.php has been updated. The class MoodleExcelWorkbook will now only produce excel 2007 files.
* renderers: We now remove the suffix _renderable when looking for a render method for a renderable.
  If you have a renderable class named like "blah_renderable" and have a method on a renderer named "render_blah_renderable"
  you will need to change the name of your render method to "render_blah" instead, as renderable at the end is no longer accepted.
* New functions get_course_and_cm_from_cmid($cmorid, $modulename) and
  get_course_and_cm_from_instance($instanceorid, $modulename) can be used to
  more efficiently load these basic data objects at the start of a script.
* New function cm_info::create($cm) can be used when you need a cm_info
  object, but have a $cm which might only be a standard database record.
* $CFG->enablegroupmembersonly no longer exists.
* Scheduled tasks have gained support for syntax to introduce variability when a
  task will run across installs. When a when hour or minute are defined as 'R'
  they will be installed with a random hour/minute value.
* Several classes grade_edit_tree_column_xxx were removed since grades setup page
  has been significantly changed. These classes should not be used outside of
  gradebook or developers can copy them into their plugins from 2.7 branch.
* Google APIs Client Library (lib/google/) has been upgraded to 1.0.5-beta and
  API has changed dramatically without backward compatibility. Any code accessing
  it must be amended. It does not apply to lib/googleapi.php. See MDL-47297
* Added an extra parameter to the function get_formatted_help_string() (default null) which is used to specify
  additional string parameters.
* User settings node and course node in navigation now support callbacks from admin tools.
* grade_get_grades() optional parameteres $itemtype, $itemmodule, $iteminstance are now required.

DEPRECATIONS:
* completion_info->get_incomplete_criteria() is deprecated and will be removed in Moodle 3.0.
* grade_category::aggregate_values() is deprecated and will be removed in Moodle 3.0.
* groups_filter_users_by_course_module_visible() is deprecated; replace with
  core_availability\info::filter_user_list. Will be removed in Moodle 3.0.
* groups_course_module_visible() is deprecated; replace with $cm->uservisible.
* cm_info property $cm->groupmembersonly is deprecated and always returns 0.
  Use core_availability\info::filter_user_list if trying to determine which
  other users can see an activity.
* cm_info method $cm->is_user_access_restricted_by_group() is deprecated and
  always returns false. Use $cm->uservisible to determine whether the user can
  access the activity.
* Constant FEATURE_GROUPMEMBERSONLY (used in module _supports functions) is
  deprecated.
* cohort_get_visible_list() is deprecated. There is a better function cohort_get_available_cohorts()
  that respects user capabilities to view cohorts.
* enrol_cohort_get_cohorts() and enrol_cohort_search_cohorts() are deprecated since
  functionality is removed. Please use cohort_get_available_cohorts()
* enrol_cohort_enrol_all_users() is deprecated; enrol_manual is now responsible for this action
* enrol_cohort_can_view_cohort() is deprecated; replace with cohort_can_view_cohort()

=== 2.6.4 / 2.7.1 ===

* setnew_password_and_mail() and update_internal_user_password() will trigger
  \core\event\user_password_updated. Previously they used to generate
  \core\event\user_updated event.
* update_internal_user_password() accepts optional boolean $fasthash for fast
  hashing.
* user_update_user() and user_create_user() api's accept optional param
  $triggerevent to avoid respective events to be triggred from the api's.

=== 2.7 ===

* PHPUnit cannot be installed via PEAR any more, please use composer package manager instead.
* $core_renderer->block_move_target() changed to support more verbose move-block-here descriptions.

Events and Logging:
* Significant changes in Logging API. For upgrading existing events_trigger() and
  add_to_log() see http://docs.moodle.org/dev/Migrating_logging_calls_in_plugins
  For accessing logs from plugins see http://docs.moodle.org/dev/Migrating_log_access_in_reports
* The validation of the following events is now stricter (see MDL-45445):
    - \core\event\blog_entry_created
    - \core\event\blog_entry_deleted
    - \core\event\blog_entry_updated
    - \core\event\cohort_member_added
    - \core\event\cohort_member_removed
    - \core\event\course_category_deleted
    - \core\event\course_completed
    - \core\event\course_content_deleted
    - \core\event\course_created
    - \core\event\course_deleted
    - \core\event\course_restored
    - \core\event\course_section_updated (see MDL-45229)
    - \core\event\email_failed
    - \core\event\group_member_added
    - \core\event\group_member_removed
    - \core\event\note_created
    - \core\event\note_deleted
    - \core\event\note_updated
    - \core\event\role_assigned
    - \core\event\role_deleted
    - \core\event\role_unassigned
    - \core\event\user_graded
    - \core\event\user_loggedinas
    - \core\event\user_profile_viewed
    - \core\event\webservice_token_created

DEPRECATIONS:
* $module uses in mod/xxx/version.php files is now deprecated. Please use $plugin instead. It will be removed in Moodle 2.10.
* Update init methods in all event classes - "level" property was renamed to "edulevel", the level property is now deprecated.
* Abstract class \core\event\course_module_instances_list_viewed is deprecated now, use \core\event\instances_list_viewed instead.
* Abstract class core\event\content_viewed has been deprecated. Please extend base event or other relevant abstract class.
* mod_book\event\instances_list_viewed has been deprecated. Please use mod_book\event\course_module_instance_list_viewed instead.
* mod_chat\event\instances_list_viewed has been deprecated. Please use mod_chat\event\course_module_instance_list_viewed instead.
* mod_choice\event\instances_list_viewed has been deprecated. Please use mod_choice\event\course_module_instance_list_viewed instead.
* mod_feedback\event\instances_list_viewed has been deprecated. Please use mod_feedback\event\course_module_instance_list_viewed instead.
* mod_page\event\instances_list_viewed has been deprecated. Please use mod_page\event\course_module_instance_list_viewed instead.
* The constants FRONTPAGECOURSELIST, FRONTPAGETOPICONLY & FRONTPAGECOURSELIMIT have been removed.
* Conditional availability API has moved and changed. The condition_info class is
  replaced by \core_availability\info_module, and condition_info_section by
  \core_availability\info_section. (Code that uses the old classes will generally
  still work.)
* coursemodule_visible_for_user() has been deprecated but still works - replaced
  by a new static function \core_availability\info_module::is_user_visible()
* cm_info::is_user_access_restricted_by_conditional_access has been deprecated
  but still works (it has never done what its name suggests, and is
  unnecessary).
* cm_info and section_info property showavailability has been deprecated, but
  still works (with the caveat that this information is now per-user).
* cm_info and section_info properties availablefrom and availableuntil have been
  deprecated and always return zero (underlying data doesn't have these values).
* section_info property groupingid has been deprecated and always returns zero,
  same deal.
* Various cm_info methods have been deprecated in favour of their read-only properties (get_url(), get_content(), get_extra_classes(),
  get_on_click(), get_custom_data(), get_after_link, get_after_edit_icons)
* The ajaxenabled function has been deprecated and always returns true. All code should be fully functional in Javascript.
* count_login_failures() has been deprecated, use user_count_login_failures() instead. Refer MDL-42891 for details.

Conditional availability (activities and sections):
* New conditional availability API in /availability, including new availability
  condition plugins in /availability/condition. The new API is very similar with
  regard to checking availability, but any code that modifies availability settings
  for an activity or section is likely to need substantial changes.

YUI:
  * The lightbox attribute for moodle-core-notification-dialogue has been
    deprecated and replaced by the modal attribute. This was actually
    changed in Moodle 2.2, but has only been marked as deprecated now. It
    will be removed in Moodle 2.9.
  * When destroying any type of dialogue based on moodle-core-notification, the relevant content is also removed from
    the DOM. Previously it was left orphaned.

JavaSript:
    * The findChildNodes global function has been deprecated. Y.all should
      be used instead.
    * The callback argument to confirm_action and M.util.show_confirm_dialog has been deprecated. If you need to write a
      confirmation which includes a callback, please use moodle-core-notification-confirmation and attach callbacks to the
      events provided.

* New locking api and admin settings to configure the system locking type.
* New "Time spent waiting for the database" performance metric displayed along with the
  other MDL_PERF vars; the change affects both the error logs and the vars displayed in
  the page footer.
* Changes in the tag API. The component and contextid are now saved when assigning tags to an item. Please see
  tag/upgrade.txt for more information.

=== 2.6 ===

* Use new methods from core_component class instead of get_core_subsystems(), get_plugin_types(),
  get_plugin_list(), get_plugin_list_with_class(), get_plugin_directory(), normalize_component(),
  get_component_directory() and get_plugin_list_with_file(). The names of the new methods are
  exactly the same, the only differences are that core_component::get_plugin_types() now always returns
  full paths and core_component::get_plugin_list() does not accept empty parameter any more.
* Use core_text::* instead of textlib:: and also core_collator::* instead of collatorlib::*.
* Use new function moodleform::mock_submit() to simulate form submission in unit tests (backported).
* New $CFG->localcachedir setting useful for cluster nodes. Admins have to update X-Sendfile aliases if used.
* MS SQL Server drivers are now using NVARCHAR(MAX) instead of NTEXT and VARBINARY(MAX) instead of IMAGE,
  this change should be fully transparent and it should help significantly with add-on compatibility.
* The string manager classes were renamed. Note that they should not be modified or used directly,
  always use get_string_manager() to get instance of the string manager.
* The ability to use an 'insecure' rc4encrypt/rc4decrypt key has been removed.
* Use $CFG->debugdeveloper instead of debugging('', DEBUG_DEVELOPER).
* Use set_debugging(DEBUG_xxx) when changing debugging level for current request.
* Function moveto_module() does not modify $mod argument and instead now returns the new module visibility value.
* Use behat_selectors::get_allowed_text_selectors() and behat_selectors::get_allowed_selectors() instead of
  behat_command::$allowedtextselectors and behat_command::$allowedselectors
* Subplugins are supported in admin tools and local plugins.
* file_packer/zip_packer API has been modified so that key functions support a new file_progress interface
  to report progress during long operations. Related to this, zip_archive now supports an estimated_count()
  function that returns an approximate number of entries in the zip faster than the count() function.
* Class cm_info no longer extends stdClass. All properties are read-only and calculated on first request only.
* Class course_modinfo no longer extends stdClass. All properties are read-only.
* Database fields modinfo and sectioncache in table course are removed. Application cache core/coursemodinfo
  is used instead. Course cache is still reset, rebuilt and retrieved using function rebuild_course_cache() and
  get_fast_modinfo(). Purging all caches and every core upgrade purges course modinfo cache as well.
  If function get_fast_modinfo() is called for multiple courses make sure to include field cacherev in course
  object.
* Internal (noreply and support) user support has been added for sending/receiving message.
  Use core_user::get_noreply_user() and core_user::get_support_user() to get noreply and support user's respectively.
  Real users can be used as noreply/support users by setting $CFG->noreplyuserid and $CFG->supportuserid
* New function readfile_allow_large() in filelib.php for use when very large files may need sending to user.
* Use core_plugin_manager::reset_caches() when changing visibility of plugins.
* Implement new method get_enabled_plugins() method in subplugin info classes.
* Each plugin should include version information in version.php.
* Module and block tables do not contain version column any more, use get_config('xx_yy', 'version') instead.
* $USER->password field is intentionally unset so that session data does not contain password hashes.
* Use core_shutdown_manager::register_function() instead of register_shutdown_function().
* New file packer for .tar.gz files; obtain by calling get_file_packer('application/x-gzip'). Intended initially
  for use in backup/restore only, as there are limitations on supported filenames. Also new packer for
  backups which supports both compression formats; get_file_packer('application/vnd.moodle.backup').
* New optional parameter to stored_file::get_content_file_handle to open file handle with 'gzopen' instead
  of 'fopen' to read gzip-compressed files if required.
* update_internal_user_password() and setnew_password_and_mail() now trigger user_updated event.
* Add thirdpartylibs.xml file to plugins that bundle any 3rd party libraries.
* New class introduced to help auto generate zIndex values for modal dialogues. Class "moodle-has-zindex"
  should set on any element which uses a non-default zindex and needs to ensure it doesn't show above a
  dialogue.
* $CFG->filelifetime is now used consistently for most file serving operations, the default was lowered
  to 6 hours from 24 hours because etags and x-sendfile support should make file serving less expensive.
* Date format locale charset for windows server will come from calendar type and for gregorian it will use
  lang file.
* The library to interact with Box.net (class boxclient) is only compatible with their APIv1 which
  reaches its end of life on the 14th of Dec. You should migrate your scripts to make usage of the
  new class boxnet_client(). Note that the method names and return values have changed.
* Settings pages are now possible for Calendar type plugins. Calendar type plugins that require a settings page to
  work properly will need to set their requires version to a number that is equal to or grater than the 2.6.1 release version.
* The admin/tool/generator tool was overhauled to use testing data generators and the previous interface to create
  test data was removed (it was not working correctly anyway). If you were using this tool you will probably need to
  update your code.

DEPRECATIONS:
Various previously deprecated functions have now been altered to throw DEBUG_DEVELOPER debugging notices
and will be removed in a future release (target: 2.8), a summary follows:

Accesslib:
    * get_context_instance()                ->  context_xxxx::instance()
    * get_context_instance_by_id()          ->  context::instance_by_id($id)
    * get_system_context()                  ->  context_system::instance()
    * context_moved()                       ->  context::update_moved()
    * preload_course_contexts()             ->  context_helper::preload_course()
    * context_instance_preload()            ->  context_helper::preload_from_record()
    * context_instance_preload_sql()        ->  context_helper::get_preload_record_columns_sql()
    * get_contextlevel_name()               ->  context_helper::get_level_name()
    * create_contexts()                     ->  context_helper::create_instances()
    * cleanup_contexts()                    ->  context_helper::cleanup_instances()
    * build_context_path()                  ->  context_helper::build_all_paths()
    * print_context_name()                  ->  $context->get_context_name()
    * mark_context_dirty()                  ->  $context->mark_dirty()
    * delete_context()                      ->  $context->delete_content() or context_helper::delete_instance()
    * get_context_url()                     ->  $context->get_url()
    * get_course_context()                  ->  $context->get_course_context()
    * get_parent_contexts()                 ->  $context->get_parent_context_ids()
    * get_parent_contextid()                ->  $context->get_parent_context()
    * get_child_contexts()                  ->  $context->get_child_contexts()
    * rebuild_contexts()                    ->  $context->reset_paths()
    * get_user_courses_bycap()              ->  enrol_get_users_courses()
    * get_courseid_from_context()           ->  $context->get_course_context(false)
    * get_role_context_caps()               ->  (no replacement)
    * load_temp_role()                      ->  (no replacement)
    * remove_temp_roles()                   ->  (no replacement)
    * get_related_contexts_string()         ->  $context->get_parent_context_ids(true)
    * get_recent_enrolments()               ->  (no replacement)

Enrollment:
    * get_course_participants()             -> get_enrolled_users()
    * is_course_participant()               -> is_enrolled()

Output:
    * current_theme()                       -> $PAGE->theme->name
    * skip_main_destination()               -> $OUTPUT->skip_link_target()
    * print_container()                     -> $OUTPUT->container()
    * print_container_start()               -> $OUTPUT->container_start()
    * print_container_end()                 -> $OUTPUT->container_end()
    * print_continue()                      -> $OUTPUT->continue_button()
    * print_header()                        -> $PAGE methods
    * print_header_simple()                 -> $PAGE methods
    * print_side_block()                    -> $OUTPUT->block()
    * print_arrow()                         -> $OUTPUT->arrow()
    * print_scale_menu_helpbutton()         -> $OUTPUT->help_icon_scale($courseid, $scale)
    * print_checkbox()                      -> html_writer::checkbox()

Navigation:
    * print_navigation()                    -> $OUTPUT->navbar()
    * build_navigation()                    -> $PAGE->navbar methods
    * navmenu()                             -> (no replacement)
    * settings_navigation::
          get_course_modules()              -> (no replacement)

Files and repositories:
    * stored_file::replace_content_with()   -> stored_file::replace_file_with()
    * stored_file::set_filesize()           -> stored_file::replace_file_with()
    * stored_file::get_referencelifetime()  -> (no replacement)
    * repository::sync_external_file()      -> see repository::sync_reference()
    * repository::get_file_by_reference()   -> repository::sync_reference()
    * repository::
          get_reference_file_lifetime()     -> (no replacement)
    * repository::sync_individual_file()    -> (no replacement)
    * repository::reset_caches()            -> (no replacement)

Calendar:
    * add_event()                           -> calendar_event::create()
    * update_event()                        -> calendar_event->update()
    * delete_event()                        -> calendar_event->delete()
    * hide_event()                          -> calendar_event->toggle_visibility(false)
    * show_event()                          -> calendar_event->toggle_visibility(true)

Misc:
    * filter_text()                         -> format_text(), format_string()...
    * httpsrequired()                       -> $PAGE->https_required()
    * detect_munged_arguments()             -> clean_param([...], PARAM_FILE)
    * mygroupid()                           -> groups_get_all_groups()
    * js_minify()                           -> core_minify::js_files()
    * css_minify_css()                      -> core_minify::css_files()
    * course_modinfo::build_section_cache() -> (no replacement)
    * generate_email_supportuser()          -> core_user::get_support_user()

Sessions:
    * session_get_instance()->xxx()         -> \core\session\manager::xxx()
    * session_kill_all()                    -> \core\session\manager::kill_all_sessions()
    * session_touch()                       -> \core\session\manager::touch_session()
    * session_kill()                        -> \core\session\manager::kill_session()
    * session_kill_user()                   -> \core\session\manager::kill_user_sessions()
    * session_gc()                          -> \core\session\manager::gc()
    * session_set_user()                    -> \core\session\manager::set_user()
    * session_is_loggedinas()               -> \core\session\manager::is_loggedinas()
    * session_get_realuser()                -> \core\session\manager::get_realuser()
    * session_loginas()                     -> \core\session\manager::loginas()

User-agent related functions:
    * check_browser_operating_system()      -> core_useragent::check_browser_operating_system()
    * check_browser_version()               -> core_useragent::check_browser_version()
    * get_device_type()                     -> core_useragent::get_device_type()
    * get_device_type_list()                -> core_useragent::get_device_type_list()
    * get_selected_theme_for_device_type()  -> core_useragent::get_device_type_theme()
    * get_device_cfg_var_name()             -> core_useragent::get_device_type_cfg_var_name()
    * set_user_device_type()                -> core_useragent::set_user_device_type()
    * get_user_device_type()                -> core_useragent::get_user_device_type()
    * get_browser_version_classes()         -> core_useragent::get_browser_version_classes()

YUI:
    * moodle-core-notification has been deprecated with a recommendation of
      using its subclasses instead. This is to allow for reduced page
      transport costs. Current subclasses include:
      * dialogue
      * alert
      * confirm
      * exception
      * ajaxexception

Event triggering and event handlers:
    * All existing events and event handlers should be replaced by new
      event classes and matching new event observers.
    * See https://docs.moodle.org/dev/Events_API for more information.
    * The following events will be entirely removed, though they can still
      be captured using handlers, but they should not be used any more.
      * groups_members_removed          -> \core\event\group_member_removed
      * groups_groupings_groups_removed -> (no replacement)
      * groups_groups_deleted           -> \core\event\group_deleted
      * groups_groupings_deleted        -> \core\event\grouping_deleted
    * edit_module_post_actions() does not trigger events any more.

=== 2.5.1 ===

* New get_course() function for use when obtaining the course record from database. Will
  reuse existing $COURSE or $SITE globals if possible to improve performance.

=== 2.5 ===

* The database drivers (moodle_database and subclasses) aren't using anymore the ::columns property
  for caching database metadata. MUC (databasemeta) is used instead. Any custom DB driver should
  apply for that change.
* The cron output has been changed to include time and memory usage (see cron_trace_time_and_memory()),
  so any custom utility relying on the old output may require modification.
* Function get_max_file_sizes now returns an option for (for example) "Course limit (500MB)" or
  "Site limit (200MB)" when appropriate with the option set to 0. This function no longer returns
  an option for 0 bytes. Existing code that was replacing the 0 option in the return
  from this function with a more sensible message, can now use the return from this function directly.
* Functions responsible for output in course/lib.php are deprecated, the code is moved to
  appropriate renderers: print_section(), print_section_add_menus(), get_print_section_cm_text(),
  make_editing_buttons()
  See functions' phpdocs in lib/deprecatedlib.php
* Function get_print_section_cm_text() is deprecated, replaced with methods in cm_info
* zip_packer may create empty zip archives, there is a new option to ignore
  problematic files when creating archive
* The function delete_course_module was deprecated and has been replaced with
  course_delete_module. The reason for this was because the function delete_course_module
  only partially deletes data, so wherever it was called extra code was needed to
  perform the whole deletion process. The function course_delete_module now takes care
  of the whole process.
* curl::setopt() does not accept constant values any more. As it never worked properly,
  we decided to make the type check stricter. Now, the keys of the array pass must be a string
  corresponding to the curl constant name.
* Function get_users_listing now return list of users except guest and deleted users. Previously
  deleted users were excluded by get_users_listing. As guest user is not expected while browsing users,
  and not included in get_user function, it will not be returned by get_users_listing.
* The add_* functions in course/dnduploadlib.php have been deprecated. Plugins should be using the
  MODNAME_dndupload_register callback instead.
* The signature of the add() method of classes implementing the parentable_part_of_admin_tree
  interface (such as admin_category) has been extended. The new parameter allows the caller
  to prepend the new node before an existing sibling in the admin tree.
* condition_info:get_condition_user_fields($formatoptions) now accepts the optional
  param $formatoptions, that will determine if the field names are processed by
  format_string() with the passed options.
* remove all references to $CFG->gdversion, GD PHP extension is now required
* Formslib will now throw a developer warning if a PARAM_ type hasn't been set for elements which
  need it. Please set PARAM_RAW explicitly if you do not want any cleaning.
* Functions responsible for managing and accessing course categories are moved to class coursecat
  in lib/coursecatlib.php, functions responsible for rendering courses and categories lists are
  moved to course/renderer.php. The following global functions are deprecated: make_categories_list(),
  category_delete_move(), category_delete_full(), move_category(), course_category_hide(),
  course_category_show(), get_course_category(), create_course_category(), get_all_subcategories(),
  get_child_categories(), get_categories(), print_my_moodle(), print_remote_course(),
  print_remote_host(), print_whole_category_list(), print_category_info(), get_course_category_tree(),
  print_courses(), print_course(), get_category_courses_array(), get_category_courses_array_recursively(),
  get_courses_wmanagers()
* $core_renderer->block_move_target() changed to support more verbose move-block-here descriptions.
* Additional (optional) param $onlyactive has been added to get_enrolled_users, count_enrolled_users
  functions to get information for only active (excluding suspended enrolments) users. Included two
  helper functions extract_suspended_users, get_suspended_userids to extract suspended user information.
* The core_plugin_manager class now provides two new helper methods for getting information
  about known plugins: get_plugins_of_type() and get_subplugins_of_plugin().
* The get_uninstall_url() method of all subclasses of \core\plugininfo\base class is now expected
  to always return moodle_url. Subclasses can use the new method is_uninstall_allowed()
  to control the availability of the 'Uninstall' link at the Plugins overview page (previously
  they would do it by get_uninstall_url() returning null). By default, URL to a new general plugin
  uninstall tool is returned. Unless the plugin type needs extra steps that can't be handled by
  plugininfo_xxx::uninstall() method or xmldb_xxx_uninstall() function, this default URL should
  satisfy all plugin types.

Database (DML) layer:
* $DB->sql_empty() is deprecated, you have to use sql parameters with empty values instead,
  please note hardcoding of empty strings in SQL queries breaks execution in Oracle database.
* Indexes must not be defined on the same columns as keys, this is now reported as fatal problem.
  Please note that internally we create indexes instead of foreign keys.

YUI changes:
* M.util.help_icon has been deprecated. Code should be updated to use moodle-core-popuphelp
  instead. To do so, remove any existing JS calls to M.util.help_icon from your PHP and ensure
  that your help link is placed in a span which has the class 'helplink'.

=== 2.4 ===

* Pagelib: Numerous deprecated functions were removed as classes page_base, page_course
  and page_generic_activity.
* use $CFG->googlemapkey3 instead of removed $CFG->googlemapkey and migrate to Google Maps API V3
* Function settings_navigation::add_course_editing_links() is completely removed
* function global_navigation::format_display_course_content() is removed completely (the
  functionality is moved to course format class)
* in the function global_navigation::load_generic_course_sections() the argument $courseformat is
  removed
* New component and itemid columns in groups_members table - this allows plugin to create protected
  group memberships using 'xx_yy_allow_group_member_remove' callback and there is also a new restore
  callback 'xx_yy_restore_group_member()'.
* New general role assignment restore plugin callback 'xx_yy_restore_role_assignment()'.
* functions get_generic_section_name(), get_all_sections(), add_mod_to_section(), get_all_mods()
  are deprecated. See their phpdocs in lib/deprecatedlib.php on how to replace them

YUI changes:
* moodle-enrol-notification has been renamed to moodle-core-notification
* YUI2 code must now use 2in3, see http://yuilibrary.com/yui/docs/yui/yui-yui2.html
* M.util.init_select_autosubmit() and M.util.init_url_select() have been deprecated. Code using this should be updated
  to use moodle-core-formautosubmit

Unit testing changes:
* output debugging() is not sent to standard output any more,
  use $this->assertDebuggingCalled(), $this->assertDebuggingNotCalled(),
  $this->getDebuggingMessages() or $this->assertResetDebugging() instead.

=== 2.3 ===

Database layer changes:
* objects are not allowed in paramters of DML functions, use explicit casting to strings if necessary

Note:
* DDL and DML methods which were deprecated in 2.0 have now been removed, they will no longer produce
debug messages and will produce fatal errors

API changes:

* send_stored_file() has changed its interface
* deleted several resourcelib_embed_* functions from resourcelib.php

=== 2.2 ===

removed unused libraries:
* odbc, base32, CodeSniffer, overlib, apd profiling, kses, Smarty, PEAR Console, swfobject, cssshover.htc, md5.js

API changes:
* new admin/tool plugin type
* new context API - old API is still available
* deleted users do not have context any more
* removed global search


=== 2.1 ===

API changes:
* basic suport for restore from 1.9
* new mobile devices API
* new questions API


=== 2.0 ===

API changes:
* new DML API - https://moodledev.io/docs/apis/core/dml
* new DDL API - https://moodledev.io/docs/apis/core/dml/ddl
* new file API - https://moodledev.io/docs/apis/subsystems/files
* new $PAGE and $OUTPUT API
* new navigation API
* new theme API
* new javascript API - https://moodledev.io/docs/guides/javascript
* new portfolio API
* new local plugin type
* new translation support - http://lang.moodle.org
* new web service API
* new cohorts API
* new messaging API
* new rating API
* new comment API
* new sessions API
* new enrolment API
* new backup/restore API
* new blocks API
* new filters API
* improved plugin support (aka Frankenstyle)
* new registration and hub API
* new course completion API
* new plagiarism API
* changed blog API
* new text editor API
* new my moodle and profiles API<|MERGE_RESOLUTION|>--- conflicted
+++ resolved
@@ -10,7 +10,6 @@
   drag/drop, which can be used to add transition effects in calling code
 * course_modinfo now has a purge_course_modules_cache() method, which takes a list of cmids and purges
   them all in a single cache set.
-<<<<<<< HEAD
 * Behat generators can now implement the function finish_generate_ to detect when the whole list of elements have been generated.
 * New return value 'icon' has been added to the 'external_files' webservice structure. This return value represents the
   relative path to the relevant file type icon based on the file's mime type.
@@ -18,10 +17,8 @@
 * In enrollib.php, the method enrol_get_course_users() got an optional 5th parameter $usergroups that
   defaults to an empty array. Here, user group ids can be provided, to select enrolled users in a course
   that are also members of these groups.
-=======
 * The options for `format_string()`, and `format_text()` are now checked for incorrectly passed context objects.
   Please note that this was never an accepted value but previously failed silently.
->>>>>>> dde3333e
 
 === 4.3 ===
 
