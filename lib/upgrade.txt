This files describes API changes in core libraries and APIs,
information provided here is intended especially for developers.

=== 3.7 ===

* Nodes in the navigation api can have labels for each group. See set/get_collectionlabel().
* The method core_user::is_real_user() now returns false for userid = 0 parameter
* 'mform1' dependencies (in themes, js...) will stop working because a randomly generated string has been added to the id
attribute on forms to avoid collisions in forms loaded in AJAX requests.
* A new method to allow queueing or rescheduling of an existing scheduled task was added. This allows an existing task
  to be updated or queued as required. This new functionality can be found in \core\task\manager::reschedule_or_queue_adhoc_task.
* Icons are displayed for screen readers unless they have empty alt text (aria-hidden). Do not provide an icon with alt text immediately beside an element with exactly the same text.
* admin_settingpage has a new function hide_if(), modeled after the same functionality in the forms library. This allows admin settings to be dynamically hidden based on the values of other settings.
* The \core_rating provider's get_sql_join function now accepts an optional $innerjoin parameter.
  It is recommended that privacy providers using this function call rewrite any long query into a number of separate
  calls to add_from_sql for improved performance, and that the new argument is used.
  This will allow queries to remain backwards-compatible with older versions of Moodle but will have significantly better performance in version supporting the innerjoin parameter.
* /message/defaultoutputs.php file and admin_page_defaultmessageoutputs class have been deprecated
  and all their settings moved to admin/message.php (see MDL-64495). Please use admin_page_managemessageoutputs class instead.
* A new parameter $lang has been added to mustache_template_source_loader->load_with_dependencies() method
  so it is possible for Mustache to request string in a specific language.
* Behat timeout constants behat_base::TIMEOUT, EXTENDED_TIMEOUT, and REDUCED_TIMEOUT have been
  deprecated. Please instead use the functions behat_base::get_timeout(), get_extended_timeout(),
  and get_reduced_timeout(). These allow for timeouts to be increased by a setting in config.php.
* The $draftitemid parameter of file_save_draft_area_files() function now supports the constant IGNORE_FILE_MERGE:
  When the parameter is set to that constant, the function won't process file merging, keeping the original state of the file area.
* Introduced new callback for plugin developers '<component>_pre_processor_message_send($procname, $proceventdata)':
  This will allow any plugin to manipulate messages or notifications before they are sent by a processor (email, mobile...)
* New capability 'moodle/course:browse' in category context that controls whether user is able to browse list of courses
  in this category. To work with list of courses use API methods in core_course_category and also 'course' form element.
* It is possible to pass additional conditions to get_courses_search();
  core_course_category::search_courses() now allows to search only among courses with completion enabled.
<<<<<<< HEAD
* Add support for a new xxx_after_require_login callback
=======
* A new conversation type has been created for self-conversations. During the upgrading process:
  - Firstly, the existing self-conversations will be starred and migrated to the new type, removing the duplicated members in the
  message_conversation_members table.
  - Secondly, the legacy self conversations will be migrated from the legacy 'message_read' table. They will be created using the
  new conversation type and will be favourited.
  - Finally, the self-conversations for all remaining users without them will be created and starred.
Besides, from now, a self-conversation will be created and starred by default to all the new users (even when $CFG->messaging
is disabled).
>>>>>>> 69efd033

=== 3.6 ===

* A new token-based version of pluginfile.php has been added which can be used for out-of-session file serving by
  setting the `$includetoken` parameter to true on the `moodle_url::make_pluginfile_url()`, and
  `moodle_url::make_file_url()` functions.
* The following picture functions have been updated to support use of the new token-based file serving:
    - print_group_picture
    - get_group_picture_url
* The `user_picture` class has a new public `$includetoken` property which can be set to make use of the new token-based
  file serving.
* Custom AJAX handlers for the form autocomplete fields can now optionally return string in their processResults()
  callback. If a string is returned, it is displayed instead of the list of suggested items. This can be used, for
  example, to inform the user that there are too many items matching the current search criteria.
* The form element 'htmleditor' has been deprecated. Please use the 'editor' element instead.
* The print_textarea() function has been deprecated. Please use $OUTPUT->print_textarea() instead.
* The following functions have been finally deprecated and can not be used any more:
    - external_function_info()
    - core_renderer::update_module_button()
    - events_trigger()
    - events_cron()
    - events_dispatch()
    - events_is_registered()
    - events_load_def()
    - events_pending_count()
    - events_process_queued_handler()
    - events_queue_handler()
    - events_trigger_legacy()
    - events_update_definition()
    - get_file_url()
    - course_get_cm_rename_action()
    - course_scale_used()
    - site_scale_used()
    - clam_message_admins()
    - get_clam_error_code()
    - get_records_csv()
    - put_records_csv()
    - print_log()
    - print_mnet_log()
    - print_log_csv()
    - print_log_xls()
    - print_log_ods()
    - build_logs_array()
    - get_logs_usercourse()
    - get_logs_userday()
    - get_logs()
    - prevent_form_autofill_password()
    - prefixed_tablenode_transformations()
    - core_media_renderer
    - core_media
* Following api's have been removed in behat_config_manager, please use behat_config_util instead.
    - get_features_with_tags()
    - get_components_steps_definitions()
    - get_config_file_contents()
    - merge_behat_config()
    - get_behat_profile()
    - profile_guided_allocate()
    - merge_config()
    - clean_path()
    - get_behat_tests_path()
* Following behat steps have been removed from core:
    - I set the field "<field_string>" to multiline
    - I follow "<link_string>"" in the open menu
* The following behat steps have been deprecated, please do not use these step definitions any more:
    - behat_navigation.php: i_navigate_to_node_in()
    - theme/boost/tests/behat/behat_theme_boost_behat_navigation.php: i_navigate_to_node_in()
  Use one of the following steps instead:
    - I navigate to "PATH > ITEM" in current page administration
    - I navigate to "PATH > ITEM" in site administration
    - I navigate to course participants
    - I navigate to "TAB1 > TAB2" in the course gradebook
  If some items are not available without Navigation block at all, one can use combination of:
    - I add the "Navigation" block if not present
    - I click on "LINK" "link" in the "Navigation" "block"
* The core\session\util class has been removed. This contained one function only used by the memcached class which has
  been moved there instead (connection_string_to_memcache_servers).
* Removed the lib/password_compat/lib/password.php file.
* The eventslib.php file has been deleted and its functions have been moved to deprecatedlib.php. The affected functions are:
  - events_get_cached()
  - events_uninstall()
  - events_cleanup()
  - events_dequeue()
  - events_get_handlers()
* coursecat::get() now has optional $user parameter.
* coursecat::is_uservisible() now has optional $user parameter.
* Removed the lib/form/submitlink.php element which was deprecated in 3.2.
* The user_selector classes do not support custom list of extra identity fields any more. They obey the configured user
  policy and respect the privacy setting made by site administrators. The list of user identifiers should never be
  hard-coded. Instead, the setting $CFG->showuseridentity should be always respected, which has always been the default
  behaviour (MDL-59847).
* The function message_send() in messagelib.php will now only take the object \core\message\message as a parameter.
* The method message_sent::create_from_ids() parameter courseid is now required. A debugging
  message was previously displayed, and the SITEID was used, when not provided.
* The method \core\message\manager::send_message() now only takes the object \core\message\message as the first parameter.
* Following functions have been deprecated, please use get_roles_used_in_context.
    - get_roles_on_exact_context()
    - get_roles_with_assignment_on_context()
* New functions to support the merging of user draft areas from the interface; see MDL-45170 for details:
  - file_copy_file_to_file_area()
  - file_merge_draft_areas()
  - file_replace_file_area_in_text()
  - extract_draft_file_urls_from_text()
* Class coursecat is now alias to autoloaded class core_course_category, course_in_list is an alias to
  core_course_list_element, class coursecat_sortable_records is deprecated without replacement.
* \core_user_external::create_users() and \core_user_external::update_users() can now accept more user profile fields so user
  creation/update via web service can now be very similar to the edit profile page's functionality. The new fields that have been
  added are:
  - maildisplay
  - interests
  - url
  - icq
  - skype
  - aim
  - yahoo
  - msn
  - institution
  - department
  - phone1
  - phone2
  - address
* New function mark_user_dirty() must be called after changing data that gets cached in user sessions. Examples:
  - Assigning roles to users.
  - Unassigning roles from users.
  - Enrolling users into courses.
  - Unenrolling users from courses.
* New optional parameter $context for the groups_get_members_join() function and ability to filter users that are not members of
any group. Besides, groups_get_members_ids_sql, get_enrolled_sql and get_enrolled_users now accepts -1 (USERSWITHOUTGROUP) for
the groupid field.
* Added $CFG->conversionattemptlimit setting to config.php allowing a maximum number of retries before giving up conversion
  of a given document by the assignfeedback_editpdf\task\convert_submissions task. Default value: 3.
* The following events have been deprecated and should not be used any more:
  - message_contact_blocked
  - message_contact_unblocked
  The reason for this is because you can now block/unblock users without them necessarily being a contact. These events
  have been replaced with message_user_blocked and message_user_unblocked respectively.
* The event message_deleted has been changed, it no longer records the value of the 'useridto' due to
  the introduction of group messaging. Please, if you have any observers or are triggering this event
  in your code you will have to make some changes!
* The gradebook now supports the ability to accept files as feedback. This can be achieved by adding
  'feedbackfiles' to the $grades parameter passed to grade_update().
    For example -
        $grades['feedbackfiles'] = [
            'contextid' => 1,
            'component' => 'mod_xyz',
            'filearea' => 'mod_xyz_feedback',
            'itemid' => 2
        ];
  These files will be then copied to the gradebook file area.
* Allow users to choose who can message them for privacy reasons, with a 'growing circle of contactability':
  - Added $CFG->messagingallusers, for enabling messaging to all site users. Default value: 0.
    When $CFG->messagingallusers = false users can choose being contacted by only contacts or contacts and users sharing a course with them.
    In that case, the default user preference is MESSAGE_PRIVACY_COURSEMEMBER (users sharing a course).
    When $CFG->messagingallusers = true users have a new option for the privacy messaging preferences: "Anyone on the site". In that case,
    the default user preference is MESSAGE_PRIVACY_SITE (all site users).
  - Added $CFG->keepmessagingallusersenabled setting to config.php to force enabling $CFG->messagingallusers during the upgrading process.
    Default value: 0.
    When $CFG->keepmessagingallusersenabled is set to true, $CFG->messagingallusers will be also set to true to enable messaging site users.
    However, when it is empty, $CFG->messagingallusers will be disabled during the upgrading process, so the users will only be able to
    message contacts and users sharing a course with them.
* There has been interface and functional changes to admin_apply_default_settings() (/lib/adminlib.php).  The function now takes two
  additional optional parameters, $admindefaultsettings and $settingsoutput.  It also has a return value $settingsoutput.
  The function now does not need to be called twice to ensure all default settings are set.  Instead the function calls itself recursively
  until all settings have been set. The additional parameters are used recursively and shouldn't be need to be explicitly passed in when calling
  the function from other parts of Moodle.
  The return value: $settingsoutput is an array of setting names and the values that were set by the function.
* Webservices no longer update the lastaccess time for a user in a course. Call core_course_view_course() manually if needed.
* A new field has been added to the context table. Please ensure that any contxt preloading uses get_preload_record_columns_sql or get_preload_record_columns to fetch the list of columns.

=== 3.5 ===

* There is a new privacy API that every subsystem and plugin has to implement so that the site can become GDPR
  compliant. Plugins use this API to report what information they store or process regarding users, and provide ability
  to export and delete personal data. See https://docs.moodle.org/dev/Privacy_API for guidelines on how to implement the
  privacy API in your plugin.
* The cron runner now sets up a fresh PAGE and OUTPUT between each task.
* The core_renderer methods notify_problem(), notify_success(), notify_message() and notify_redirect() that were
  deprecated in Moodle 3.1 have been removed. Use \core\notification::add(), or \core\output\notification as required.
* The maximum supported precision (the total number of digits) for XMLDB_TYPE_NUMBER ("number") fields raised from 20 to
  38 digits. Additionally, the whole number part (precision minus scale) must not be longer than the maximum length of
  integer fields (20 digits). Note that PHP floats commonly support precision of roughly 15 digits only (MDL-32113).
* Event triggering and event handlers:
    - The following events, deprecated since moodle 2.6, have been finally removed: groups_members_removed,
      groups_groupings_groups_removed, groups_groups_deleted, groups_groupings_deleted.
* The following functions have been finally deprecated and can not be used any more:
  - notify()
* XMLDB now validates the PATH attribute on every install.xml file. Both the XMLDB editor and installation will fail
  when a problem is detected with it. Please ensure your plugins contain correct directory relative paths.
* Add recaptchalib_v2.php for support of reCAPTCHA v2.
* Plugins can define class 'PLUGINNAME\privacy\local\sitepolicy\handler' if they implement an alternative mechanisms for
  site policies managements and agreements. Administrators can define which component is to be used for handling site
  policies and agreements. See https://docs.moodle.org/dev/Site_policy_handler
* Scripts can define a constant NO_SITEPOLICY_CHECK and set it to true before requiring the main config.php file. It
  will make the require_login() skipping the test for the user's policyagreed status. This is useful for plugins that
  act as a site policy handler.
* There is a new is_fulltext_search_supported() DML function. The default implementation returns false. This function
  is used by 'Simple search' global search engine to determine if the database full-text search capabilities can be used.
* The following have been removed from the list of core subsystems:
   - core_register
   - core_publish
  Following this change, \core_register_renderer and \core_publish_renderer have been removed and their methods have been
  moved to \core_admin_renderer and \core_course_renderer respectively.

=== 3.4 ===

* oauth2_client::request method has an extra parameter to specify the accept header for the response (MDL-60733)
* The following functions, previously used (exclusively) by upgrade steps are not available
  anymore because of the upgrade cleanup performed for this version. See MDL-57432 for more info:
    - upgrade_mimetypes()
    - upgrade_fix_missing_root_folders_draft()
    - upgrade_minmaxgrade()
    - upgrade_course_tags()

* Added new moodleform element 'filetypes' and new admin setting widget 'admin_setting_filetypes'. These new widgets
  allow users to define a list of file types; either by typing them manually or selecting them from a list. The widgets
  directly support the syntax used to feed the 'accepted_types' option of the filemanager and filepicker elements. File
  types can be specified as extensions (.jpg or just jpg), mime types (text/plain) or groups (image).
* Removed accesslib private functions: load_course_context(), load_role_access_by_context(), dedupe_user_access() (MDL-49398).
* Internal "accessdata" structure format has changed to improve ability to perform role definition caching (MDL-49398).
* Role definitions are no longer cached in user session (MDL-49398).
* External function core_group_external::get_activity_allowed_groups now returns an additional field: canaccessallgroups.
  It indicates whether the user will be able to access all the activity groups.
* file_get_draft_area_info does not sum the root folder anymore when calculating the foldercount.
* The moodleform element classes can now optionally provide a public function validateSubmitValue(). This method can be
  used to perform implicit validation of submitted values - without the need to explicitly add the validation rules to
  every form. The method should accept a single parameter with the submitted value. It should return a string with the
  eventual validation error, or an empty value if the validation passes.
* New user_picture attribute $includefullname to determine whether to include the user's full name with the user's picture.
* Enrol plugins which provide enrolment actions can now declare the following "data-action" attributes in their implementation of
  enrol_plugin::get_user_enrolment_actions() whenever applicable:
  * "editenrolment" - For editing a user'e enrolment details. Defined by constant ENROL_ACTION_EDIT.
  * "unenrol" - For unenrolling a student. Defined by constant ENROL_ACTION_UNENROL.
  These attributes enable enrol actions to be rendered via modals. If not added, clicking on the enrolment action buttons will still
  redirect the user to the appropriate enrolment action page. Though optional, it is recommended to add these attributes for a
  better user experience when performing enrol actions.
* The enrol_plugin::get_user_enrolment_actions() implementations for core enrol plugins have been removed and moved to
  the parent method itself. New enrol plugins don't have to implement get_user_enrolment_actions(), but just need to
  make sure that they override:
  - enrol_plugin::allow_manage(), and/or
  - enrol_plugin::allow_unenrol_user() or enrol_plugin::allow_unenrol()
  Existing enrol plugins that override enrol_plugin::get_user_enrolment_actions() don't have to do anything, but can
  also opt to remove their own implementation of the method if they basically have the same logic as the parent method.
* New optional parameter $enrolid for the following functions:
  - get_enrolled_join()
  - get_enrolled_sql()
  - get_enrolled_with_capabilities_join()
  Setting this parameter to a non-zero value will add a condition to the query such that only users that were enrolled
  with this enrolment method will be returned.
* New optional parameter 'closeSuggestionsOnSelect' for the enhance() function for form-autocomplete. Setting this to true will
  close the suggestions popup immediately after an option has been selected. If not specified, it defaults to true for single-select
  elements and false for multiple-select elements.
* user_can_view_profile() now also checks the moodle/user:viewalldetails capability.
* The core/modal_confirm dialogue has been deprecated. Please use the core/modal_save_cancel dialogue instead. Please ensure you
  update to use the ModalEvents.save and ModalEvents.cancel events instead of their yes/no counterparts.
* Instead of checking the 'moodle/course:viewparticipants' and 'moodle/site:viewparticipants' capabilities use the
  new functions course_can_view_participants() and course_require_view_participants().
* $stored_file->add_to_curl_request() now adds the filename to the curl request.
* The option for Login HTTPS (authentication-only SSL) has been removed
* $CFG->loginhttps is now deprecated, do not use it.
* $PAGE->https_required and $PAGE->verify_https_required() are now deprecated. They are no longer used and will throw a coding_exception.
* $CFG->httpswwwroot is now deprecated and will always result in the same value as wwwroot.
* Added function core_role_set_view_allowed() to check if a user should be able to see a given role.
  This should be checked whenever displaying a list of roles to a user, however, core_role_set_assign_allowed may need to override it
  in some cases.
* Deprecated allow_override, allow_assign and allow_switch and replaced with core_role_set_*_allowed to avoid function names conflicting.

=== 3.3.1 ===

* ldap_get_entries_moodle() now always returns lower-cased attribute names in the returned entries.
  It was suppposed to do so before, but it actually didn't.

=== 3.3 ===

* Behat compatibility changes are now being documented at
  https://docs.moodle.org/dev/Acceptance_testing/Compatibility_changes
* PHPUnit's bootstrap has been changed to use HTTPS wwwroot (https://www.example.com/moodle) from previous HTTP version. Any
  existing test expecting the old HTTP URLs will need to be switched to the new HTTPS value (reference: MDL-54901).
* The information returned by the idp list has changed. This is usually only rendered by the login page and login block.
  The icon attribute is removed and an iconurl attribute has been added.
* Support added for a new type of external file: FILE_CONTROLLED_LINK. This is an external file that Moodle can control
  the permissions. Moodle makes files read-only but can grant temporary write access.
    When accessing a URL, the info from file_browser::get_file_info will be checked to determine if the user has write access,
    if they do - the remote file will have access controls set to allow editing.
* The method moodleform::after_definition() has been added and can now be used to add some logic
  to be performed after the form's definition was set. This is useful for intermediate subclasses.
* Moodle has support for font-awesome icons. Plugins should use the xxx_get_fontawesome_icon_map callback
  to map their custom icons to one from font-awesome.
* $OUTPUT->pix_url() has been deprecated because it is was used mostly to manually generate image tags for icons.
  We now distinguish between icons and "small images". The difference is that an icon does not have to be rendered as an image tag
  with a source. It is OK to still have "small images" - if this desired use $OUTPUT->image_icon() and $OUTPUT->image_url(). For
  other uses - use $OUTPUT->pix_icon() or the pix helper in mustache templates {{#pix}}...{{/pix}}
  For other valid use cases use $OUTPUT->image_url().
* Activity icons have been split from standard icons. Use $OUTPUT->image_icon instead of $OUTPUT->pix_icon for these
  type of icons (the coloured main icon for each activity).
* YUI module moodle-core-formautosubmit has been removed, use jquery .change() instead (see lib/templates/url_select.mustache for
  an example)
* $mform->init_javascript_enhancement() is deprecated and no longer does anything. Existing uses of smartselect enhancement
  should be switched to the searchableselector form element or other solutions.
* Return value of the validate_email() is now proper boolean as documented. Previously the function could return 1, 0 or false.
* The mcore YUI rollup which included various YUI modules such as moodle-core-notification is no longer included on every
  page. Missing YUI depdencies may be exposed by this change (e.g. missing a requirement on moodle-core-notification when
  using M.core.dialogue).
* Various legacy javascript functions have been removed:
    * M.util.focus_login_form and M.util.focus_login_error no longer do anything. Please use jquery instead. See
      lib/templates/login.mustache for an example.
    * Some outdated global JS functions have been removed and should be replaced with calls to jquery
      or alternative approaches:
        checkall, checknone, select_all_in_element_with_id, select_all_in, deselect_all_in, confirm_if, findParentNode,
        filterByParent, stripHTML
    * M.util.init_toggle_class_on_click has been removed.
* The following functions have been deprecated and should not be used any more:
  - file_storage::try_content_recovery  - See MDL-46375 for more information
  - file_storage::content_exists        - See MDL-46375 for more information
  - file_storage::deleted_file_cleanup  - See MDL-46375 for more information
  - file_storage::get_converted_document
  - file_storage::is_format_supported_by_unoconv
  - file_storage::can_convert_documents
  - file_storage::send_test_pdf
  - file_storage::test_unoconv_path
* Following behat steps have been removed from core:
    - I click on "<element_string>" "<selector_string>" in the "<row_text_string>" table row
    - I go to notifications page
    - I add "<filename_string>" file from recent files to "<filepicker_field_string>" filepicker
    - I upload "<filepath_string>" file to "<filepicker_field_string>" filepicker
    - I create "<foldername_string>" folder in "<filepicker_field_string>" filepicker
    - I open "<foldername_string>" folder from "<filepicker_field_string>" filepicker
    - I unzip "<filename_string>" file from "<filepicker_field_string>" filepicker
    - I zip "<filename_string>" folder from "<filepicker_field_string>" filepicker
    - I delete "<file_or_folder_name_string>" from "<filepicker_field_string>" filepicker
    - I send "<message_contents_string>" message to "<username_string>"
    - I add "<user_username_string>" user to "<cohort_idnumber_string>" cohort
    - I add "<username_string>" user to "<group_name_string>" group
    - I fill in "<field_string>" with "<value_string>"
    - I select "<option_string>" from "<select_string>"
    - I select "<radio_button_string>" radio button
    - I check "<option_string>"
    - I uncheck "<option_string>"
    - the "<field_string>" field should match "<value_string>" value
    - the "<checkbox_string>" checkbox should be checked
    - the "<checkbox_string>" checkbox should not be checked
    - I fill the moodle form with:
    - "<element_string>" "<selector_string>" should exists
    - "<element_string>" "<selector_string>" should not exists
    - the following "<element_string>" exists:
* get_user_capability_course() now has an additional parameter 'limit'. This can be used to return a set number of records with
  the submitted capability. The parameter 'fieldsexceptid' will now accept context fields which can be used for preloading.
* The caching option 'immutable' has been added to send_stored_file() and send_file().
* New adhoc task refresh_mod_calendar_events_task that updates existing calendar events of modules.
* New 'priority' column for the event table to determine which event to show in case of events with user and group overrides.
* Webservices core_course_search_courses and core_course_get_courses_by_field will always return the sortorder field.
* core_course_external::get_activities_overview has been deprecated. Please do not call this function any more.
* Changed the pix mustache template helper to accept context variables for the key, component and alt text.
* New auth_plugin_base helper methods:
  - get_identity_providers() - Retrieves available auth identity providers.
  - prepare_identity_providers_for_output() - Prepares auth identity provider data for output (e.g. to templates, WS, etc.).

=== 3.2 ===

* Custom roles with access to any part of site administration that do not use the manager archetype will need
  moodle/site:configview capability added.
* Admin setting "Show My courses expanded on Dashboard" has been removed.
* Some backwards and forwards compatibility has been added for different bootstrap versions.
  This is to allow the same markup to work in "clean" and "boost" themes alot of the time. It is also to allow user text
  with bootstrap classes to keep working in the new theme. See MDL-56004 for the list of supported classes.
* MForms element 'submitlink' has been deprecated.
* Searchable selector form element is now a wrapper for autocomplete. A "No selection" option is automatically
  added to the options list for best backwards compatibility - if you were manually adding a "no selection" option you will need
  to remove it.
* Node.js versions >=4 are now required to run grunt.
* JQuery has been updated to 3.1.0. JQuery migrate plugins are no longer shipped - please read
  https://jquery.com/upgrade-guide/3.0/ and update your javascript.
* New option 'blanktarget' added to format_text. This option adds target="_blank" to links
* A new webservice structure `external_files` has been created which provides a standardised view of files in Moodle and
  should be used for all file return descriptions.
  Files matching this format can be retrieved via the new `external_util::get_area_files` method.
  See MDL-54951 for further information.
* The parameter $usepost of the following functions has been deprecated and is not used any more:
  - get_max_upload_file_size()
  - get_user_max_upload_file_size()
* The following classes have been removed and should not be used any more:
    - boxclient - See MDL-49599 for more information.
* The following functions have been removed and should not be used any more:
    - file_modify_html_header() - See MDL-29738 for more information.
* core_grades_external::get_grades has been deprecated. Please do not call this function any more.
  External function gradereport_user_external::get_grade_items can be used for retrieving the course grades information.
* New option 'escape' added to format_string. When true (default), escapes HTML entities from the string
* The following functions have been deprecated and are not used any more:
  - get_records_csv() Please use csv_import_reader::load_csv_content() instead.
  - put_records_csv() Please use download_as_dataformat (lib/dataformatlib.php) instead.
  - zip_files()   - See MDL-24343 for more information.
  - unzip_file()  - See MDL-24343 for more information.
  - print_log()           - See MDL-43681 for more information
  - print_log_csv()       - See MDL-43681 for more information
  - print_log_ods()       - See MDL-43681 for more information
  - print_log_xls()       - See MDL-43681 for more information
  - print_mnet_log()      - See MDL-43681 for more information
  - build_logs_array()    - See MDL-43681 for more information
  - get_logs()            - See MDL-43681 for more information
  - get_logs_usercourse() - See MDL-43681 for more information
  - get_logs_userday()    - See MDL-43681 for more information
  - prevent_form_autofill_password() Please do not use anymore.
* The password_compat library was removed as it is no longer required.
* Phpunit has been upgraded to 5.4.x and following has been deprecated and is not used any more:
  - setExpectedException(), use @expectedException or $this->expectException() and $this->expectExceptionMessage()
  - getMock(), use createMock() or getMockBuilder()->getMock()
  - UnitTestCase class is removed.
* The following methods have been finally deprecated and should no longer be used:
  - course_modinfo::build_section_cache()
  - cm_info::get_deprecated_group_members_only()
  - cm_info::is_user_access_restricted_by_group()
* The following methods in cm_info::standardmethods have also been finally deprecated and should no longer be used:
  - cm_info::get_after_edit_icons()
  - cm_info::get_after_link()
  - cm_info::get_content()
  - cm_info::get_custom_data()
  - cm_info::get_extra_classes()
  - cm_info::get_on_click()
  - cm_info::get_url()
  - cm_info::obtain_dynamic_data()
  Calling them through the magic method __call() will throw a coding exception.
* The alfresco library has been removed from core. It was an old version of
  the library which was not compatible with newer versions of Alfresco.
* Added down arrow: $OUTPUT->darrow.
* All file_packer implementations now accept an additional parameter to allow a simple boolean return value instead of
  an array of individual file statuses.
* "I set the field "field_string" to multiline:" now end with colon (:), as PyStrings is supposed to end with ":"
* New functions to support deprecation of events have been added to the base event. See MDL-46214 for further details.
* A new function `get_name_with_info` has been added to the base event. This function adds information about event
  deprecations and should be used where this information is relevant.
* Following api's have been deprecated in behat_config_manager, please use behat_config_util instead.
  - get_features_with_tags
  - get_components_steps_definitions
  - get_config_file_contents
  - merge_behat_config
  - get_behat_profile
  - profile_guided_allocate
  - merge_config
  - clean_path
  - get_behat_tests_path
* behat_util::start_test_mode() accepts 3 options now:
  - 1. Theme sute with all features: If behat should initialise theme suite with all core features.
  - 2. Parallel runs: How many parallel runs will be running.
  - 3. Run: Which process behat should be initialise for.
* behat_context_helper::set_session() has been deprecated, please use behat_context_helper::set_environment() instead.
* data-fieldtype="type" attribute has been added to form field default template.
* form elements extending MoodleQuickForm_group must call $this->createFormElement() instead of
  @MoodleQuickForm::createElement() in order to be compatible with PHP 7.1
* Relative paths in $CFG->alternateloginurl will be resolved to absolute path within moodle site. Previously they
  were resolved to absolute path within the server. That means:
  - $CFG->wwwroot: http://example.com/moodle
  - $CFG->alternateloginurl : /my/super/login.php
  - Login url will be: http://example.com/moodle/my/super/login.php (moodle root based)
* Database (DML) layer:
  - new sql_equal() method available for places where case sensitive/insensitive varchar comparisons are required.
* PostgreSQL connections now use advanced options to reduce connection overhead.  These options are not compatible
  with some connection poolers.  The dbhandlesoptions parameter has been added to allow the database to configure the
  required defaults. The parameters that are required in the database are;
    ALTER DATABASE moodle SET client_encoding = UTF8;
    ALTER DATABASE moodle SET standard_conforming_strings = on;
    ALTER DATABASE moodle SET search_path = 'moodle,public';  -- Optional, if you wish to use a custom schema.
  You can set these options against the database or the moodle user who connects.
* Some form elements have been refined to better support right-to-left languages. In RTL,
  most fields should not have their direction flipped, a URL, a path to a file, a number, ...
  are always displayed LTR. Input fields and text areas now will best guess whether they
  should be forced to be displayed in LTR based on the PARAM type associated with it. You
  can call $mform->setForceLtr($elementName, true/false) on some form fields to manually
  set the value.
* Action menus do_not_enhance() is deprecated, use a list of action_icon instead.
* The user_not_fully_set_up() function has a new $strict parameter (defaulting to true) in order to decide when
  custom fields (and other checks) should be evaluated to determine if the user has been completely setup.
* profile_field_base class has new methods: get_field_config_for_external() and get_field_properties().
  This two new methods should be implemented by profile field plugins to make them compatible with Web Services.
* The minifier library used by core_minify has been switched to https://github.com/matthiasmullie/minify - there are minor differences
  in minifier output.
* context_header additional buttons can now have a class attribute provided in the link attributes.
* The return signature for the antivirus::scan_file() function has changed.
  The calling function will now handle removal of infected files from Moodle based on the new integer return value.
* The first parameter $eventdata of both message_send() and \core\message\manager::send_message() should
  be \core\message\message. Use of stdClass is deprecated.
* The message_sent event now expects other[courseid] to be always set, exception otherwise. For BC with contrib code,
  message_sent::create_from_ids() will show a debugging notice if the \core\message\message being sent is missing
  the courseid property, defaulting to SITEID automatically. In Moodle 3.6 (MDL-55449) courseid will be fully mandatory
  for all messages sent.
* The send_confirmation_email() function has a new optional parameter $confirmationurl to provide a different confirmation URL.
* Introduced a new hook for plugin developers:
    - <component>_course_module_background_deletion_recommended()
  This hook should be used in conjunction with the existing '<component>_pre_course_module_delete($mod)'. It must
  return a boolean and is called by core to check whether a plugin's implementation of
  <component>_pre_course_module_deleted($mod) will take a long time. A plugin should therefore only implement this
  function if it also implements <component>_pre_course_module_delete($mod).
  An example in current use is recyclebin, which performs what can be a lengthy backup process in
  tool_recyclebin_pre_course_module_delete. The recyclebin, if enabled, now returns true in its implementation of
  tool_recyclebin_course_module_background_deletion_recommended(), to indicate to core that the deletion (and
  execution of tool_recyclebin_pre_course_module_delete) should be handled with an adhoc task, meaning it will not
  occur in real time.

=== 3.1 ===

* Webservice function core_course_search_courses accepts a new parameter 'limittoenrolled' to filter the results
  only to courses the user is enrolled in, and are visible to them.
* External functions that are not calling external_api::validate_context are buggy and will now generate
  exceptions. Previously they were only generating warnings in the webserver error log.
  See https://docs.moodle.org/dev/External_functions_API#Security
* The moodle/blog:associatecourse and moodle/blog:associatemodule capabilities has been removed.
* The following functions has been finally deprecated and can not be used any more:
    - profile_display_badges()
    - useredit_shared_definition_preferences()
    - calendar_normalize_tz()
    - get_user_timezone_offset()
    - get_timezone_offset()
    - get_list_of_timezones()
    - calculate_user_dst_table()
    - dst_changes_for_year()
    - get_timezone_record()
    - test_get_list_of_timezones()
    - test_get_timezone_offset()
    - test_get_user_timezone_offset()
* The google api library has been updated to version 1.1.7. There was some important changes
  on the SSL handling. Now the SSL version will be determined by the underlying library.
  For more information see https://github.com/google/google-api-php-client/pull/644
* The get_role_users() function will now add the $sort fields that are not part
  of the requested fields to the query result and will throw a debugging message
  with the added fields when that happens.
* The core_user::fill_properties_cache() static method has been introduced to be a reference
  and allow standard user fields data validation. Right now only type validation is supported
  checking it against the parameter (PARAM_*) type of the target user field. MDL-52781 is
  going to add support to null/not null and choices validation, replacing the existing code to
  validate the user fields in different places in a common way.
* Webservice function core_course_search_courses now returns results when the search string
  is less than 2 chars long.
* Webservice function core_course_search_courses accepts a new parameter 'requiredcapabilities' to filter the results
  by the capabilities of the current user.
* New mform element 'course' handles thousands of courses with good performance and usability.
* The redirect() function will now redirect immediately if output has not
  already started. Messages will be displayed on the subsequent page using
  session notifications. The type of message output can be configured using the
  fourth parameter to redirect().
* The specification of extra classes in the $OUTPUT->notification()
  function, and \core\output\notification renderable have been deprecated
  and will be removed in a future version.
  Notifications should use the levels found in \core\output\notification.
* The constants for NOTIFY_PROBLEM, NOTIFY_REDIRECT, and NOTIFY_MESSAGE in
  \core\output\notification have been deprecated in favour of NOTIFY_ERROR,
  NOTIFY_WARNING, and NOTIFY_INFO respectively.
* The following functions, previously used (exclusively) by upgrade steps are not available
  anymore because of the upgrade cleanup performed for this version. See MDL-51580 for more info:
    - upgrade_mysql_fix_unsigned_and_lob_columns()
    - upgrade_course_completion_remove_duplicates()
    - upgrade_save_orphaned_questions()
    - upgrade_rename_old_backup_files_using_shortname()
    - upgrade_mssql_nvarcharmax()
    - upgrade_mssql_varbinarymax()
    - upgrade_fix_missing_root_folders()
    - upgrade_course_modules_sequences()
    - upgrade_grade_item_fix_sortorder()
    - upgrade_availability_item()
* A new parameter $ajaxformdata was added to the constructor for moodleform. When building a
  moodleform in a webservice or ajax script (for example using the new fragments API) we
  cannot allow the moodleform to parse it's own data from _GET and _POST - we must pass it as
  an array.
* Plugins can extend the navigation for user by declaring the following callback:
  <frankenstyle>_extend_navigation_user(navigation_node $parentnode, stdClass $user,
                                        context_user $context, stdClass $course,
                                        context_course $coursecontext)
* The function notify() now throws a debugging message - see MDL-50269.
* Ajax calls going through lib/ajax/* now validate the return values before sending
  the response. If the validation does not pass an exception is raised. This behaviour
  is consistent with web services.
* Several changes in Moodle core, standard plugins and third party libraries to
  ensure compatibility with PHP7. All plugins are recommended to perform testing
  against PHP7 as well. Refer to https://docs.moodle.org/dev/Moodle_and_PHP7 for more
  information. The following changes may affect you:
  * Class moodleform, moodleform_mod and some module classes have been changed to use
    __construct() for the constructor. Calling parent constructors by the class
    name will display debugging message. Incorrect: parent::moodleform(),
    correct: parent::__construct()
  * All form elements have also changed the constructor syntax. No changes are
    needed for using form elements, however if plugin defines new form element it
    needs to use correct syntax. For example, incorrect: parent::HTML_QuickForm_input(),
    HTML_QuickForm_input::HTML_QuickForm_input(), $this->HTML_QuickForm_input().
    Correct: HTML_QuickForm_input::__construct() or parent::__construct().
  * profile_field_base::profile_field_base() is deprecated, use parent::__construct()
    in custom profile fields constructors. Similar deprecations in exsiting
    profile_field_* classes.
  * user_filter_type::user_filter_type() is deprecated, use parent::__construct() in
    custom user filters. Similar deprecations in existing user_filter_* classes.
  * table_default_export_format_parent::table_default_export_format_parent() is
    deprecated, use parent::__construct() in extending classes.
* groups_delete_group_members() $showfeedback parameter has been removed and is no longer
  respected. Users of this function should output their own feedback if required.
* Number of changes to Tags API, see tag/upgrade.txt for more details
* The previous events API handlers are being deprecated in favour of events 2 API, debugging messages are being displayed if
  there are 3rd party plugins using it. Switch to events 2 API please, see https://docs.moodle.org/dev/Event_2#Event_dispatching_and_observers
  Note than you will need to bump the plugin version so moodle is aware that you removed the plugin's event handlers.
* mforms validation functions are not available in the global JS namespace anymore, event listeners
  are assigned to fields and buttons through a self-contained JS function.
* Added $CFG->urlrewriteclass option to config.php allowing clean / semantic urls to
  be implemented in a plugin, eg local_cleanurls.
* $CFG->pathtoclam global setting has been moved to clamav antivirus plugin setting of the same name.
* clam_message_admins() and get_clam_error_code() have been deprecated, its functionality
  is now a part of \antivirus_clamav\scanner class methods.
* \repository::antivir_scan_file() has been deprecated, \core\antivirus\manager::scan_file() that
  applies antivirus plugins is replacing its functionality.
* Added core_text::str_max_bytes() which safely truncates multi-byte strings to a maximum number of bytes.
* Zend Framework has been removed completely.
* Any plugin can report when a scale is being used with the callback function [pluginname]_scale_used_anywhere(int $scaleid).
* Changes in file_rewrite_pluginfile_urls: Passing a new option reverse = true in the $options var will make the function to convert
  actual URLs in $text to encoded URLs in the @@PLUGINFILE@@ form.
* behat_util::is_server_running() is removed, please use behat_util::check_server_status() instead.
* Behat\Mink\Selector\SelectorsHandler::xpathLiteral() method is deprecated use behat_context_helper::escape instead
  when building Xpath, or pass the unescaped value when using the named selector.',
* table_sql download process is using the new data formats plugin which you can't use if you are buffering any output
    * flexible_table::get_download_menu(), considered private, has been deleted. Use
      $OUTPUT->download_dataformat_selector() instead.
  when building Xpath, or pass the unescaped value when using the named selector.
* Add new file_is_executable(), to consistently check for executables even in Windows (PHP bug #41062).
* Introduced new callbacks for plugin developers.
    - <component>_pre_course_category_delete($category)
    - <component>_pre_course_delete($course)
    - <component>_pre_course_module_delete($cm)
    - <component>_pre_block_delete($instance)
    - <component>_pre_user_delete($user)
  These callbacks allow developers to use the item in question before it is deleted by core. For example, if your plugin is
  a module (plugins located in the mod folder) called 'xxx' and you wish to interact with the user object before it is
  deleted then the function to create would be mod_xxx_pre_user_delete($user) in mod/xxx/lib.php.
* pear::Net::GeoIP has been removed.

=== 3.0 ===

* Minify updated to 2.2.1
* htmlpurifier upgraded to 4.7.0
* Less.php upgraded to 1.7.0.9
* The horde library has been updated to version 5.2.7.
* Google libraries (lib/google) updated to 1.1.5
* Html2Text library has been updated to the latest version of the library.
* External functions x_is_allowed_from_ajax() methods have been deprecated. Define 'ajax' => true in db/services.php instead.
* External functions can be called without a session if they define 'loginrequired' => true in db/services.php.
* All plugins are required to declare their frankenstyle component name via
  the $plugin->component property in their version.php file. See
  https://docs.moodle.org/dev/version.php for details (MDL-48494).
* PHPUnit is upgraded to 4.7. Some tests using deprecated assertions etc may need changes to work correctly.
* Users of the text editor API to manually create a text editor should call set_text before calling use_editor.
* Javascript - SimpleYUI and the Y instance used for modules have been merged. Y is now always the same instance of Y.
* get_referer() has been deprecated, please use the get_local_referer function instead.
* \core\progress\null is renamed to \core\progress\none for improved PHP7 compatibility as null is a reserved word (see MDL-50453).
* \webservice_xmlrpc_client now respects proxy server settings. If your XMLRPC server is available on your local network and not via your proxy server, you may need to add it to the list of proxy
  server exceptions in $CFG->proxybypass. See MDL-39353 for details.
* Group and groupings idnumbers can now be passed to and/or are returned from the following web services functions:
  ** core_group_external::create_groups
  ** core_group_external::get_groups
  ** core_group_external::get_course_groups
  ** core_group_external::create_groupings
  ** core_group_external::update_groupings
  ** core_group_external::get_groupings
  ** core_group_external::get_course_groupings
  ** core_group_external::get_course_user_groups
* Following functions are removed from core. See MDL-50049 for details.
    password_compat_not_supported()
    session_get_instance()
    session_is_legacy()
    session_kill_all()
    session_touch()
    session_kill()
    session_kill_user()
    session_set_user()
    session_is_loggedinas()
    session_get_realuser()
    session_loginas()
    js_minify()
    css_minify_css()
    update_login_count()
    reset_login_count()
    check_gd_version()
    update_log_display_entry()
    get_recent_enrolments()
    groups_filter_users_by_course_module_visible()
    groups_course_module_visible()
    error()
    formerr()
    editorhelpbutton()
    editorshortcutshelpbutton()
    choose_from_menu()
    update_event()
    get_generic_section_name()
    get_all_sections()
    add_mod_to_section()
    get_all_mods()
    get_course_section()
    format_weeks_get_section_dates()
    get_print_section_cm_text()
    print_section_add_menus()
    make_editing_buttons()
    print_section()
    print_overview()
    print_recent_activity()
    delete_course_module()
    update_category_button()
    make_categories_list()
    category_delete_move()
    category_delete_full()
    move_category()
    course_category_hide()
    course_category_show()
    get_course_category()
    create_course_category()
    get_all_subcategories()
    get_child_categories()
    get_categories()
    print_course_search()
    print_my_moodle()
    print_remote_course()
    print_remote_host()
    print_whole_category_list()
    print_category_info()
    get_course_category_tree()
    print_courses()
    print_course()
    get_category_courses_array()
    get_category_courses_array_recursively()
    blog_get_context_url()
    get_courses_wmanagers()
    convert_tree_to_html()
    convert_tabrows_to_tree()
    can_use_rotated_text()
    get_parent_contexts()
    get_parent_contextid()
    get_child_contexts()
    create_contexts()
    cleanup_contexts()
    build_context_path()
    rebuild_contexts()
    preload_course_contexts()
    context_moved()
    fetch_context_capabilities()
    context_instance_preload()
    get_contextlevel_name()
    print_context_name()
    mark_context_dirty()
    delete_context()
    get_context_url()
    get_course_context()
    get_user_courses_bycap()
    get_role_context_caps()
    get_courseid_from_context()
    context_instance_preload_sql()
    get_related_contexts_string()
    get_plugin_list_with_file()
    check_browser_operating_system()
    check_browser_version()
    get_device_type()
    get_device_type_list()
    get_selected_theme_for_device_type()
    get_device_cfg_var_name()
    set_user_device_type()
    get_user_device_type()
    get_browser_version_classes()
    generate_email_supportuser()
    badges_get_issued_badge_info()
    can_use_html_editor()
    enrol_cohort_get_cohorts()
    enrol_cohort_can_view_cohort()
    cohort_get_visible_list()
    enrol_cohort_enrol_all_users()
    enrol_cohort_search_cohorts()
* The never unused webdav_locks table was dropped.
* The actionmenu hideMenu() function now expects an EventFacade object to be passed to it,
  i.e. a call to M.core.actionmenu.instance.hideMenu() should be change to M.core.actionmenu.instance.hideMenu(e)
* In the html_editors (tinyMCE, Atto), the manage files button can be hidden by changing the 'enable_filemanagement' option to false.
* external_api::validate_context now is public, it can be called from other classes.
* rss_error() now supports returning of correct HTTP status of error and will return '404 Not Found'
  unless other status is specified.
* Plugins can extend the navigation for categories settings by declaring the following callback:
  <frankenstyle>_extend_navigation_category_settings(navigation_node, context_coursecat)
* The clilib.php provides two new functions cli_write() and cli_writeln() that should be used for outputting texts from the command
  line interface scripts.
* External function core_course_external::get_course_contents returned parameter "name" has been changed to PARAM_RAW,
  this is because the new external_format_string function may return raw data if the global moodlewssettingraw parameter is used.
* Function is_web_crawler() has been deprecated, please use core_useragent::is_web_crawler() instead.

=== 2.9.1 ===

* New methods grade_grade::get_grade_max() and get_grade_min() must be used rather than directly the public properties rawgrademax and rawgrademin.
* New method grade_item::is_aggregate_item() indicates when a grade_item is an aggreggated type grade.

=== 2.9 ===

* The default home page for users has been changed to the dashboard (formely my home). See MDL-45774.
* Support for rendering templates from php or javascript has been added. See MDL-49152.
* Support for loading AMD javascript modules has been added. See MDL-49046.
* Webservice core_course_delete_courses now return warning messages on any failures and does not try to rollback the entire deletion.
* \core\event\course_viewed 'other' argument renamed from coursesectionid to coursesectionnumber as it contains the section number.
* New API core_filetypes::add_type (etc.) allows custom filetypes to be added and modified.
* PHPUnit: PHPMailer Sink is now started for all tests and is setup within the phpunit wrapper for advanced tests.
  Catching debugging messages when sending mail will no longer work. Use $sink = $this->redirectEmails(); and then check
  the message in the sink instead.
* The file pluginlib.php was deprecated since 2.6 and has now been removed, do not include or require it.
* \core_component::fetch_subsystems() now returns a valid path for completion component instead of null.
* Deprecated JS global methods have been removed (show_item, destroy_item, hide_item, addonload, getElementsByTagName, findChildNodes).
* For 3rd party plugin specific environment.xml files, it's now possible to specify version independent checks by using the
  <PLUGIN name="component_name"> tag instead of the version dependent <MOODLE version="x.y"> one. If the PLUGIN tag is used any
  Moodle specific tags will be ignored.
* html_table: new API for adding captions to tables (new field, $table->caption) and subsequently hiding said captions from sighted users using accesshide (enabled using $table->captionhide).
* The authorization procedure in the mdeploy.php script has been improved. The script
  now relies on the main config.php when deploying an available update.
* sql_internal_reader and sql_select_reader interfaces have been deprecated in favour of sql_internal_table_reader
  and sql_reader which use iterators to be more memory efficient.
* $CFG->enabletgzbackups setting has been removed as now backups are stored internally using .tar.gz format by default, you can
  set $CFG->usezipbackups to store them in zip format. This does not affect the restore process, which continues accepting both.
* Added support for custom string manager implementations via $CFG->customstringmanager
  directive in the config.php. See MDL-49361 for details.
* Add new make_request_directory() for creation of per-request files.
* Added generate_image_thumbnail_from_string. This should be used instead of generate_image_thumbnail when the source is a string.
  This prevents the need to write files to disk unnecessarily.
* Added generate_image_thumbnail to stored_file class. This should be used when generating thumbnails for stored files.
  This prevents the need to write files to disk unnecessarily.
* Removed pear/HTTP/WebDav. See MDL-49534 for details.
* Use standard PHP date time classes and methods - see new core_date class for timezone normalisation methods.
* Moved lib/google/Google/ to lib/google/src/Google. This is to address autoloader issues with Google's provided autoloader
  for the library. See MDL-49519 for details.
* The outdated lib/google/Google_Client.php and related files have been completely removed. To use
  the new client, read lib/google/readme_moodle.txt, please.
* profile_display_badges() has been deprecated. See MDL-48935 for details.
* Added a new method add_report_nodes() to pagelib.php. If you are looking to add links to the user profile page under the heading "Reports"
  then please use this function to ensure that the breadcrumb and navigation block are created properly for all user profile pages.
* process_new_icon() now does not always return a PNG file. When possible, it will try to keep the format of the original file.
  Set the new argument $preferpng to true to force PNG. See MDL-46763 and MDL-50041 for details.

=== 2.8 ===

* Gradebook grade category option "aggregatesubcats" has been removed completely.
  This means that the database column is removed, the admin settings are removed and
  the properties from the grade_category object have been removed. If any courses were
  found to be using this setting, a warning to check the grades will be shown in the
  course grader report after upgrading the site. The same warning will be shown on
  courses restored from backup that had this setting enabled (see MDL-47503).
* lib/excelllib.class.php has been updated. The class MoodleExcelWorkbook will now only produce excel 2007 files.
* renderers: We now remove the suffix _renderable when looking for a render method for a renderable.
  If you have a renderable class named like "blah_renderable" and have a method on a renderer named "render_blah_renderable"
  you will need to change the name of your render method to "render_blah" instead, as renderable at the end is no longer accepted.
* New functions get_course_and_cm_from_cmid($cmorid, $modulename) and
  get_course_and_cm_from_instance($instanceorid, $modulename) can be used to
  more efficiently load these basic data objects at the start of a script.
* New function cm_info::create($cm) can be used when you need a cm_info
  object, but have a $cm which might only be a standard database record.
* $CFG->enablegroupmembersonly no longer exists.
* Scheduled tasks have gained support for syntax to introduce variability when a
  task will run across installs. When a when hour or minute are defined as 'R'
  they will be installed with a random hour/minute value.
* Several classes grade_edit_tree_column_xxx were removed since grades setup page
  has been significantly changed. These classes should not be used outside of
  gradebook or developers can copy them into their plugins from 2.7 branch.
* Google APIs Client Library (lib/google/) has been upgraded to 1.0.5-beta and
  API has changed dramatically without backward compatibility. Any code accessing
  it must be amended. It does not apply to lib/googleapi.php. See MDL-47297
* Added an extra parameter to the function get_formatted_help_string() (default null) which is used to specify
  additional string parameters.
* User settings node and course node in navigation now support callbacks from admin tools.
* grade_get_grades() optional parameteres $itemtype, $itemmodule, $iteminstance are now required.

DEPRECATIONS:
* completion_info->get_incomplete_criteria() is deprecated and will be removed in Moodle 3.0.
* grade_category::aggregate_values() is deprecated and will be removed in Moodle 3.0.
* groups_filter_users_by_course_module_visible() is deprecated; replace with
  core_availability\info::filter_user_list. Will be removed in Moodle 3.0.
* groups_course_module_visible() is deprecated; replace with $cm->uservisible.
* cm_info property $cm->groupmembersonly is deprecated and always returns 0.
  Use core_availability\info::filter_user_list if trying to determine which
  other users can see an activity.
* cm_info method $cm->is_user_access_restricted_by_group() is deprecated and
  always returns false. Use $cm->uservisible to determine whether the user can
  access the activity.
* Constant FEATURE_GROUPMEMBERSONLY (used in module _supports functions) is
  deprecated.
* cohort_get_visible_list() is deprecated. There is a better function cohort_get_available_cohorts()
  that respects user capabilities to view cohorts.
* enrol_cohort_get_cohorts() and enrol_cohort_search_cohorts() are deprecated since
  functionality is removed. Please use cohort_get_available_cohorts()
* enrol_cohort_enrol_all_users() is deprecated; enrol_manual is now responsible for this action
* enrol_cohort_can_view_cohort() is deprecated; replace with cohort_can_view_cohort()

=== 2.6.4 / 2.7.1 ===

* setnew_password_and_mail() and update_internal_user_password() will trigger
  \core\event\user_password_updated. Previously they used to generate
  \core\event\user_updated event.
* update_internal_user_password() accepts optional boolean $fasthash for fast
  hashing.
* user_update_user() and user_create_user() api's accept optional param
  $triggerevent to avoid respective events to be triggred from the api's.

=== 2.7 ===

* PHPUnit cannot be installed via PEAR any more, please use composer package manager instead.
* $core_renderer->block_move_target() changed to support more verbose move-block-here descriptions.

Events and Logging:
* Significant changes in Logging API. For upgrading existing events_trigger() and
  add_to_log() see http://docs.moodle.org/dev/Migrating_logging_calls_in_plugins
  For accessing logs from plugins see http://docs.moodle.org/dev/Migrating_log_access_in_reports
* The validation of the following events is now stricter (see MDL-45445):
    - \core\event\blog_entry_created
    - \core\event\blog_entry_deleted
    - \core\event\blog_entry_updated
    - \core\event\cohort_member_added
    - \core\event\cohort_member_removed
    - \core\event\course_category_deleted
    - \core\event\course_completed
    - \core\event\course_content_deleted
    - \core\event\course_created
    - \core\event\course_deleted
    - \core\event\course_restored
    - \core\event\course_section_updated (see MDL-45229)
    - \core\event\email_failed
    - \core\event\group_member_added
    - \core\event\group_member_removed
    - \core\event\note_created
    - \core\event\note_deleted
    - \core\event\note_updated
    - \core\event\role_assigned
    - \core\event\role_deleted
    - \core\event\role_unassigned
    - \core\event\user_graded
    - \core\event\user_loggedinas
    - \core\event\user_profile_viewed
    - \core\event\webservice_token_created

DEPRECATIONS:
* $module uses in mod/xxx/version.php files is now deprecated. Please use $plugin instead. It will be removed in Moodle 2.10.
* Update init methods in all event classes - "level" property was renamed to "edulevel", the level property is now deprecated.
* Abstract class \core\event\course_module_instances_list_viewed is deprecated now, use \core\event\instances_list_viewed instead.
* Abstract class core\event\content_viewed has been deprecated. Please extend base event or other relevant abstract class.
* mod_book\event\instances_list_viewed has been deprecated. Please use mod_book\event\course_module_instance_list_viewed instead.
* mod_chat\event\instances_list_viewed has been deprecated. Please use mod_chat\event\course_module_instance_list_viewed instead.
* mod_choice\event\instances_list_viewed has been deprecated. Please use mod_choice\event\course_module_instance_list_viewed instead.
* mod_feedback\event\instances_list_viewed has been deprecated. Please use mod_feedback\event\course_module_instance_list_viewed instead.
* mod_page\event\instances_list_viewed has been deprecated. Please use mod_page\event\course_module_instance_list_viewed instead.
* The constants FRONTPAGECOURSELIST, FRONTPAGETOPICONLY & FRONTPAGECOURSELIMIT have been removed.
* Conditional availability API has moved and changed. The condition_info class is
  replaced by \core_availability\info_module, and condition_info_section by
  \core_availability\info_section. (Code that uses the old classes will generally
  still work.)
* coursemodule_visible_for_user() has been deprecated but still works - replaced
  by a new static function \core_availability\info_module::is_user_visible()
* cm_info::is_user_access_restricted_by_conditional_access has been deprecated
  but still works (it has never done what its name suggests, and is
  unnecessary).
* cm_info and section_info property showavailability has been deprecated, but
  still works (with the caveat that this information is now per-user).
* cm_info and section_info properties availablefrom and availableuntil have been
  deprecated and always return zero (underlying data doesn't have these values).
* section_info property groupingid has been deprecated and always returns zero,
  same deal.
* Various cm_info methods have been deprecated in favour of their read-only properties (get_url(), get_content(), get_extra_classes(),
  get_on_click(), get_custom_data(), get_after_link, get_after_edit_icons)
* The ajaxenabled function has been deprecated and always returns true. All code should be fully functional in Javascript.
* count_login_failures() has been deprecated, use user_count_login_failures() instead. Refer MDL-42891 for details.

Conditional availability (activities and sections):
* New conditional availability API in /availability, including new availability
  condition plugins in /availability/condition. The new API is very similar with
  regard to checking availability, but any code that modifies availability settings
  for an activity or section is likely to need substantial changes.

YUI:
  * The lightbox attribute for moodle-core-notification-dialogue has been
    deprecated and replaced by the modal attribute. This was actually
    changed in Moodle 2.2, but has only been marked as deprecated now. It
    will be removed in Moodle 2.9.
  * When destroying any type of dialogue based on moodle-core-notification, the relevant content is also removed from
    the DOM. Previously it was left orphaned.

JavaSript:
    * The findChildNodes global function has been deprecated. Y.all should
      be used instead.
    * The callback argument to confirm_action and M.util.show_confirm_dialog has been deprecated. If you need to write a
      confirmation which includes a callback, please use moodle-core-notification-confirmation and attach callbacks to the
      events provided.

* New locking api and admin settings to configure the system locking type.
* New "Time spent waiting for the database" performance metric displayed along with the
  other MDL_PERF vars; the change affects both the error logs and the vars displayed in
  the page footer.
* Changes in the tag API. The component and contextid are now saved when assigning tags to an item. Please see
  tag/upgrade.txt for more information.

=== 2.6 ===

* Use new methods from core_component class instead of get_core_subsystems(), get_plugin_types(),
  get_plugin_list(), get_plugin_list_with_class(), get_plugin_directory(), normalize_component(),
  get_component_directory() and get_plugin_list_with_file(). The names of the new methods are
  exactly the same, the only differences are that core_component::get_plugin_types() now always returns
  full paths and core_component::get_plugin_list() does not accept empty parameter any more.
* Use core_text::* instead of textlib:: and also core_collator::* instead of collatorlib::*.
* Use new function moodleform::mock_submit() to simulate form submission in unit tests (backported).
* New $CFG->localcachedir setting useful for cluster nodes. Admins have to update X-Sendfile aliases if used.
* MS SQL Server drivers are now using NVARCHAR(MAX) instead of NTEXT and VARBINARY(MAX) instead of IMAGE,
  this change should be fully transparent and it should help significantly with add-on compatibility.
* The string manager classes were renamed. Note that they should not be modified or used directly,
  always use get_string_manager() to get instance of the string manager.
* The ability to use an 'insecure' rc4encrypt/rc4decrypt key has been removed.
* Use $CFG->debugdeveloper instead of debugging('', DEBUG_DEVELOPER).
* Use set_debugging(DEBUG_xxx) when changing debugging level for current request.
* Function moveto_module() does not modify $mod argument and instead now returns the new module visibility value.
* Use behat_selectors::get_allowed_text_selectors() and behat_selectors::get_allowed_selectors() instead of
  behat_command::$allowedtextselectors and behat_command::$allowedselectors
* Subplugins are supported in admin tools and local plugins.
* file_packer/zip_packer API has been modified so that key functions support a new file_progress interface
  to report progress during long operations. Related to this, zip_archive now supports an estimated_count()
  function that returns an approximate number of entries in the zip faster than the count() function.
* Class cm_info no longer extends stdClass. All properties are read-only and calculated on first request only.
* Class course_modinfo no longer extends stdClass. All properties are read-only.
* Database fields modinfo and sectioncache in table course are removed. Application cache core/coursemodinfo
  is used instead. Course cache is still reset, rebuilt and retrieved using function rebuild_course_cache() and
  get_fast_modinfo(). Purging all caches and every core upgrade purges course modinfo cache as well.
  If function get_fast_modinfo() is called for multiple courses make sure to include field cacherev in course
  object.
* Internal (noreply and support) user support has been added for sending/receiving message.
  Use core_user::get_noreply_user() and core_user::get_support_user() to get noreply and support user's respectively.
  Real users can be used as noreply/support users by setting $CFG->noreplyuserid and $CFG->supportuserid
* New function readfile_allow_large() in filelib.php for use when very large files may need sending to user.
* Use core_plugin_manager::reset_caches() when changing visibility of plugins.
* Implement new method get_enabled_plugins() method in subplugin info classes.
* Each plugin should include version information in version.php.
* Module and block tables do not contain version column any more, use get_config('xx_yy', 'version') instead.
* $USER->password field is intentionally unset so that session data does not contain password hashes.
* Use core_shutdown_manager::register_function() instead of register_shutdown_function().
* New file packer for .tar.gz files; obtain by calling get_file_packer('application/x-gzip'). Intended initially
  for use in backup/restore only, as there are limitations on supported filenames. Also new packer for
  backups which supports both compression formats; get_file_packer('application/vnd.moodle.backup').
* New optional parameter to stored_file::get_content_file_handle to open file handle with 'gzopen' instead
  of 'fopen' to read gzip-compressed files if required.
* update_internal_user_password() and setnew_password_and_mail() now trigger user_updated event.
* Add thirdpartylibs.xml file to plugins that bundle any 3rd party libraries.
* New class introduced to help auto generate zIndex values for modal dialogues. Class "moodle-has-zindex"
  should set on any element which uses a non-default zindex and needs to ensure it doesn't show above a
  dialogue.
* $CFG->filelifetime is now used consistently for most file serving operations, the default was lowered
  to 6 hours from 24 hours because etags and x-sendfile support should make file serving less expensive.
* Date format locale charset for windows server will come from calendar type and for gregorian it will use
  lang file.
* The library to interact with Box.net (class boxclient) is only compatible with their APIv1 which
  reaches its end of life on the 14th of Dec. You should migrate your scripts to make usage of the
  new class boxnet_client(). Note that the method names and return values have changed.
* Settings pages are now possible for Calendar type plugins. Calendar type plugins that require a settings page to
  work properly will need to set their requires version to a number that is equal to or grater than the 2.6.1 release version.
* The admin/tool/generator tool was overhauled to use testing data generators and the previous interface to create
  test data was removed (it was not working correctly anyway). If you were using this tool you will probably need to
  update your code.

DEPRECATIONS:
Various previously deprecated functions have now been altered to throw DEBUG_DEVELOPER debugging notices
and will be removed in a future release (target: 2.8), a summary follows:

Accesslib:
    * get_context_instance()                ->  context_xxxx::instance()
    * get_context_instance_by_id()          ->  context::instance_by_id($id)
    * get_system_context()                  ->  context_system::instance()
    * context_moved()                       ->  context::update_moved()
    * preload_course_contexts()             ->  context_helper::preload_course()
    * context_instance_preload()            ->  context_helper::preload_from_record()
    * context_instance_preload_sql()        ->  context_helper::get_preload_record_columns_sql()
    * get_contextlevel_name()               ->  context_helper::get_level_name()
    * create_contexts()                     ->  context_helper::create_instances()
    * cleanup_contexts()                    ->  context_helper::cleanup_instances()
    * build_context_path()                  ->  context_helper::build_all_paths()
    * print_context_name()                  ->  $context->get_context_name()
    * mark_context_dirty()                  ->  $context->mark_dirty()
    * delete_context()                      ->  $context->delete_content() or context_helper::delete_instance()
    * get_context_url()                     ->  $context->get_url()
    * get_course_context()                  ->  $context->get_course_context()
    * get_parent_contexts()                 ->  $context->get_parent_context_ids()
    * get_parent_contextid()                ->  $context->get_parent_context()
    * get_child_contexts()                  ->  $context->get_child_contexts()
    * rebuild_contexts()                    ->  $context->reset_paths()
    * get_user_courses_bycap()              ->  enrol_get_users_courses()
    * get_courseid_from_context()           ->  $context->get_course_context(false)
    * get_role_context_caps()               ->  (no replacement)
    * load_temp_role()                      ->  (no replacement)
    * remove_temp_roles()                   ->  (no replacement)
    * get_related_contexts_string()         ->  $context->get_parent_context_ids(true)
    * get_recent_enrolments()               ->  (no replacement)

Enrollment:
    * get_course_participants()             -> get_enrolled_users()
    * is_course_participant()               -> is_enrolled()

Output:
    * current_theme()                       -> $PAGE->theme->name
    * skip_main_destination()               -> $OUTPUT->skip_link_target()
    * print_container()                     -> $OUTPUT->container()
    * print_container_start()               -> $OUTPUT->container_start()
    * print_container_end()                 -> $OUTPUT->container_end()
    * print_continue()                      -> $OUTPUT->continue_button()
    * print_header()                        -> $PAGE methods
    * print_header_simple()                 -> $PAGE methods
    * print_side_block()                    -> $OUTPUT->block()
    * print_arrow()                         -> $OUTPUT->arrow()
    * print_scale_menu_helpbutton()         -> $OUTPUT->help_icon_scale($courseid, $scale)
    * print_checkbox()                      -> html_writer::checkbox()

Navigation:
    * print_navigation()                    -> $OUTPUT->navbar()
    * build_navigation()                    -> $PAGE->navbar methods
    * navmenu()                             -> (no replacement)
    * settings_navigation::
          get_course_modules()              -> (no replacement)

Files and repositories:
    * stored_file::replace_content_with()   -> stored_file::replace_file_with()
    * stored_file::set_filesize()           -> stored_file::replace_file_with()
    * stored_file::get_referencelifetime()  -> (no replacement)
    * repository::sync_external_file()      -> see repository::sync_reference()
    * repository::get_file_by_reference()   -> repository::sync_reference()
    * repository::
          get_reference_file_lifetime()     -> (no replacement)
    * repository::sync_individual_file()    -> (no replacement)
    * repository::reset_caches()            -> (no replacement)

Calendar:
    * add_event()                           -> calendar_event::create()
    * update_event()                        -> calendar_event->update()
    * delete_event()                        -> calendar_event->delete()
    * hide_event()                          -> calendar_event->toggle_visibility(false)
    * show_event()                          -> calendar_event->toggle_visibility(true)

Misc:
    * filter_text()                         -> format_text(), format_string()...
    * httpsrequired()                       -> $PAGE->https_required()
    * detect_munged_arguments()             -> clean_param([...], PARAM_FILE)
    * mygroupid()                           -> groups_get_all_groups()
    * js_minify()                           -> core_minify::js_files()
    * css_minify_css()                      -> core_minify::css_files()
    * course_modinfo::build_section_cache() -> (no replacement)
    * generate_email_supportuser()          -> core_user::get_support_user()

Sessions:
    * session_get_instance()->xxx()         -> \core\session\manager::xxx()
    * session_kill_all()                    -> \core\session\manager::kill_all_sessions()
    * session_touch()                       -> \core\session\manager::touch_session()
    * session_kill()                        -> \core\session\manager::kill_session()
    * session_kill_user()                   -> \core\session\manager::kill_user_sessions()
    * session_gc()                          -> \core\session\manager::gc()
    * session_set_user()                    -> \core\session\manager::set_user()
    * session_is_loggedinas()               -> \core\session\manager::is_loggedinas()
    * session_get_realuser()                -> \core\session\manager::get_realuser()
    * session_loginas()                     -> \core\session\manager::loginas()

User-agent related functions:
    * check_browser_operating_system()      -> core_useragent::check_browser_operating_system()
    * check_browser_version()               -> core_useragent::check_browser_version()
    * get_device_type()                     -> core_useragent::get_device_type()
    * get_device_type_list()                -> core_useragent::get_device_type_list()
    * get_selected_theme_for_device_type()  -> core_useragent::get_device_type_theme()
    * get_device_cfg_var_name()             -> core_useragent::get_device_type_cfg_var_name()
    * set_user_device_type()                -> core_useragent::set_user_device_type()
    * get_user_device_type()                -> core_useragent::get_user_device_type()
    * get_browser_version_classes()         -> core_useragent::get_browser_version_classes()

YUI:
    * moodle-core-notification has been deprecated with a recommendation of
      using its subclasses instead. This is to allow for reduced page
      transport costs. Current subclasses include:
      * dialogue
      * alert
      * confirm
      * exception
      * ajaxexception

Event triggering and event handlers:
    * All existing events and event handlers should be replaced by new
      event classes and matching new event observers.
    * See http://docs.moodle.org/dev/Event_2 for more information.
    * The following events will be entirely removed, though they can still
      be captured using handlers, but they should not be used any more.
      * groups_members_removed          -> \core\event\group_member_removed
      * groups_groupings_groups_removed -> (no replacement)
      * groups_groups_deleted           -> \core\event\group_deleted
      * groups_groupings_deleted        -> \core\event\grouping_deleted
    * edit_module_post_actions() does not trigger events any more.

=== 2.5.1 ===

* New get_course() function for use when obtaining the course record from database. Will
  reuse existing $COURSE or $SITE globals if possible to improve performance.

=== 2.5 ===

* The database drivers (moodle_database and subclasses) aren't using anymore the ::columns property
  for caching database metadata. MUC (databasemeta) is used instead. Any custom DB driver should
  apply for that change.
* The cron output has been changed to include time and memory usage (see cron_trace_time_and_memory()),
  so any custom utility relying on the old output may require modification.
* Function get_max_file_sizes now returns an option for (for example) "Course limit (500MB)" or
  "Site limit (200MB)" when appropriate with the option set to 0. This function no longer returns
  an option for 0 bytes. Existing code that was replacing the 0 option in the return
  from this function with a more sensible message, can now use the return from this function directly.
* Functions responsible for output in course/lib.php are deprecated, the code is moved to
  appropriate renderers: print_section(), print_section_add_menus(), get_print_section_cm_text(),
  make_editing_buttons()
  See functions' phpdocs in lib/deprecatedlib.php
* Function get_print_section_cm_text() is deprecated, replaced with methods in cm_info
* zip_packer may create empty zip archives, there is a new option to ignore
  problematic files when creating archive
* The function delete_course_module was deprecated and has been replaced with
  course_delete_module. The reason for this was because the function delete_course_module
  only partially deletes data, so wherever it was called extra code was needed to
  perform the whole deletion process. The function course_delete_module now takes care
  of the whole process.
* curl::setopt() does not accept constant values any more. As it never worked properly,
  we decided to make the type check stricter. Now, the keys of the array pass must be a string
  corresponding to the curl constant name.
* Function get_users_listing now return list of users except guest and deleted users. Previously
  deleted users were excluded by get_users_listing. As guest user is not expected while browsing users,
  and not included in get_user function, it will not be returned by get_users_listing.
* The add_* functions in course/dnduploadlib.php have been deprecated. Plugins should be using the
  MODNAME_dndupload_register callback instead.
* The signature of the add() method of classes implementing the parentable_part_of_admin_tree
  interface (such as admin_category) has been extended. The new parameter allows the caller
  to prepend the new node before an existing sibling in the admin tree.
* condition_info:get_condition_user_fields($formatoptions) now accepts the optional
  param $formatoptions, that will determine if the field names are processed by
  format_string() with the passed options.
* remove all references to $CFG->gdversion, GD PHP extension is now required
* Formslib will now throw a developer warning if a PARAM_ type hasn't been set for elements which
  need it. Please set PARAM_RAW explicitly if you do not want any cleaning.
* Functions responsible for managing and accessing course categories are moved to class coursecat
  in lib/coursecatlib.php, functions responsible for rendering courses and categories lists are
  moved to course/renderer.php. The following global functions are deprecated: make_categories_list(),
  category_delete_move(), category_delete_full(), move_category(), course_category_hide(),
  course_category_show(), get_course_category(), create_course_category(), get_all_subcategories(),
  get_child_categories(), get_categories(), print_my_moodle(), print_remote_course(),
  print_remote_host(), print_whole_category_list(), print_category_info(), get_course_category_tree(),
  print_courses(), print_course(), get_category_courses_array(), get_category_courses_array_recursively(),
  get_courses_wmanagers()
  See http://docs.moodle.org/dev/Courses_lists_upgrade_to_2.5
* $core_renderer->block_move_target() changed to support more verbose move-block-here descriptions.
* Additional (optional) param $onlyactive has been added to get_enrolled_users, count_enrolled_users
  functions to get information for only active (excluding suspended enrolments) users. Included two
  helper functions extract_suspended_users, get_suspended_userids to extract suspended user information.
* The core_plugin_manager class now provides two new helper methods for getting information
  about known plugins: get_plugins_of_type() and get_subplugins_of_plugin().
* The get_uninstall_url() method of all subclasses of \core\plugininfo\base class is now expected
  to always return moodle_url. Subclasses can use the new method is_uninstall_allowed()
  to control the availability of the 'Uninstall' link at the Plugins overview page (previously
  they would do it by get_uninstall_url() returning null). By default, URL to a new general plugin
  uninstall tool is returned. Unless the plugin type needs extra steps that can't be handled by
  plugininfo_xxx::uninstall() method or xmldb_xxx_uninstall() function, this default URL should
  satisfy all plugin types.

Database (DML) layer:
* $DB->sql_empty() is deprecated, you have to use sql parameters with empty values instead,
  please note hardcoding of empty strings in SQL queries breaks execution in Oracle database.
* Indexes must not be defined on the same columns as keys, this is now reported as fatal problem.
  Please note that internally we create indexes instead of foreign keys.

YUI changes:
* M.util.help_icon has been deprecated. Code should be updated to use moodle-core-popuphelp
  instead. To do so, remove any existing JS calls to M.util.help_icon from your PHP and ensure
  that your help link is placed in a span which has the class 'helplink'.

=== 2.4 ===

* Pagelib: Numerous deprecated functions were removed as classes page_base, page_course
  and page_generic_activity.
* use $CFG->googlemapkey3 instead of removed $CFG->googlemapkey and migrate to Google Maps API V3
* Function settings_navigation::add_course_editing_links() is completely removed
* function global_navigation::format_display_course_content() is removed completely (the
  functionality is moved to course format class)
* in the function global_navigation::load_generic_course_sections() the argument $courseformat is
  removed
* New component and itemid columns in groups_members table - this allows plugin to create protected
  group memberships using 'xx_yy_allow_group_member_remove' callback and there is also a new restore
  callback 'xx_yy_restore_group_member()'.
* New general role assignment restore plugin callback 'xx_yy_restore_role_assignment()'.
* functions get_generic_section_name(), get_all_sections(), add_mod_to_section(), get_all_mods()
  are deprecated. See their phpdocs in lib/deprecatedlib.php on how to replace them

YUI changes:
* moodle-enrol-notification has been renamed to moodle-core-notification
* YUI2 code must now use 2in3, see http://yuilibrary.com/yui/docs/yui/yui-yui2.html
* M.util.init_select_autosubmit() and M.util.init_url_select() have been deprecated. Code using this should be updated
  to use moodle-core-formautosubmit

Unit testing changes:
* output debugging() is not sent to standard output any more,
  use $this->assertDebuggingCalled(), $this->assertDebuggingNotCalled(),
  $this->getDebuggingMessages() or $this->assertResetDebugging() instead.

=== 2.3 ===

Database layer changes:
* objects are not allowed in paramters of DML functions, use explicit casting to strings if necessary

Note:
* DDL and DML methods which were deprecated in 2.0 have now been removed, they will no longer produce
debug messages and will produce fatal errors

API changes:

* send_stored_file() has changed its interface
* deleted several resourcelib_embed_* functions from resourcelib.php

=== 2.2 ===

removed unused libraries:
* odbc, base32, CodeSniffer, overlib, apd profiling, kses, Smarty, PEAR Console, swfobject, cssshover.htc, md5.js

API changes:
* new admin/tool plugin type
* new context API - old API is still available
* deleted users do not have context any more
* removed global search


=== 2.1 ===

API changes:
* basic suport for restore from 1.9
* new mobile devices API
* new questions API


=== 2.0 ===

API changes:
* new DML API - http://docs.moodle.org/dev/DML_functions
* new DDL API - http://docs.moodle.org/dev/DDL_functions
* new file API - http://docs.moodle.org/dev/File_API
* new $PAGE and $OUTPUT API
* new navigation API
* new theme API - http://docs.moodle.org/dev/Theme_changes_in_2.0
* new javascript API - http://docs.moodle.org/dev/JavaScript_usage_guide
* new portfolio API
* new local plugin type
* new translation support - http://lang.moodle.org
* new web service API
* new cohorts API
* new messaging API
* new rating API
* new comment API
* new sessions API
* new enrolment API
* new backup/restore API
* new blocks API
* new filters API
* improved plugin support (aka Frankenstyle)
* new registration and hub API
* new course completion API
* new plagiarism API
* changed blog API
* new text editor API
* new my moodle and profiles API<|MERGE_RESOLUTION|>--- conflicted
+++ resolved
@@ -30,9 +30,7 @@
   in this category. To work with list of courses use API methods in core_course_category and also 'course' form element.
 * It is possible to pass additional conditions to get_courses_search();
   core_course_category::search_courses() now allows to search only among courses with completion enabled.
-<<<<<<< HEAD
 * Add support for a new xxx_after_require_login callback
-=======
 * A new conversation type has been created for self-conversations. During the upgrading process:
   - Firstly, the existing self-conversations will be starred and migrated to the new type, removing the duplicated members in the
   message_conversation_members table.
@@ -41,7 +39,6 @@
   - Finally, the self-conversations for all remaining users without them will be created and starred.
 Besides, from now, a self-conversation will be created and starred by default to all the new users (even when $CFG->messaging
 is disabled).
->>>>>>> 69efd033
 
 === 3.6 ===
 
