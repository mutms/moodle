This files describes API changes in core libraries and APIs,
information provided here is intended especially for developers.

=== 4.5 ===

<<<<<<< HEAD
* Final deprecation and removal of the function core_text::reset_caches().
* The previously deprecated function `search_generate_text_SQL` has been removed and can no longer be used.
=======
 * The following previously deprecated methods have been removed and can no longer be used:
  - `renderer_base::should_display_main_logo`
>>>>>>> 81d2800a

=== 4.4 ===

* New modinfo methods related to delegated sections (sections controlled by a component):
    - course_modinfo::get_listed_section_info_all to get only the listed course sections.
    - course_modinfo::has_delegated_sections to know if a course has delegated sections.
    - section_info::is_delegated to check if the section is delegated.
    - section_info::get_component_instance to get the component section delegate integration instance.
* Added modalform config object `moduleName` param that can be used to define alternative modal type for the modalform. By default 'core/modal_save_cancel' is used.
* Add a new parameter to the debounce (core/utils) function to allow for cancellation.
* Add a new method core_user::get_initials to get the initials of a user in a way compatible with internationalisation.
* The `core/sortable_list` JS module adds a `sortable-list-is-dropped` class onto the dropped element after successful
  drag/drop, which can be used to add transition effects in calling code
* course_modinfo now has a purge_course_modules_cache() method, which takes a list of cmids and purges
  them all in a single cache set.
* The `core_plugin_manager::plugintype_name[_plural]` methods now require language strings for subplugin types always
  be defined in plugins (via `subplugintype_<type>` and `subplugintype_<type>_plural` language strings)
* Behat generators can now implement the function finish_generate_ to detect when the whole list of elements have been generated.
* New return value 'icon' has been added to the 'external_files' webservice structure. This return value represents the
  relative path to the relevant file type icon based on the file's mime type.
* Removed the sesskey passed from manageauths and manageenrols to their respective test_settings.php pages.
* The following previously deprecated methods have been removed and can no longer be used:
  - `download_as_dataformat`
* In enrollib.php, the method enrol_get_course_users() got an optional 5th parameter $usergroups that
  defaults to an empty array. Here, user group ids can be provided, to select enrolled users in a course
  that are also members of these groups.
* The options for `format_string()`, and `format_text()` are now checked for incorrectly passed context objects.
  Please note that this was never an accepted value but previously failed silently.
* The current page language is available in new `core/config` language property for Javascript modules
* The `html_writer::select_time` method has a `$timezone` parameter to use when formatting the time parameter
* The following functions have been added to adhoc_task class:
    - retry_until_success(): Used to indicate if the task should be re-run if it fails
      By default, tasks will be retried until they succeed, other tasks can override this method to change this behaviour.
    - set_attempts_available(): Used to set the number of attempts available for the task
    - get_attempts_available(): Used to get the number of attempts available for the task.
* Support for blocking tasks has been removed. See MDL-67667 for further information.
  Please note that this feature never worked correctly and can cause serious performance issues.
  It is also not possible to deprecate this feature in a notifiable way.
* There is a new DML method $DB->get_fieldset. For some reason, this did not exist even though get_fieldset_select etc. did.
* The following callbacks have been migrated to hooks:
  - before_standard_html_head() -> core\hook\output\before_standard_head_html_generation
  - bulk_user_actions() -> core_user\hook\extend_bulk_user_actions
  - before_http_headers() -> core\hook\output\before_http_headers
  - before_standard_top_of_body_html() -> core\hook\output\before_standard_top_of_body_html_generation
  - standard_after_main_region_html() -> core\hook\output\after_standard_main_region_html_generation
  - before_footer() -> core\hook\output\before_footer_html_generation
  - standard_footer_html() -> core\hook\output\before_standard_footer_html_generation
  - add_htmlattributes() -> core\hook\output\before_html_attributes
* Deprecated PARAM_ types with the exception of PARAM_CLEAN now emit a deprecation exception. These were all deprecated in Moodle 2.0.
* A new \core\attribute\deprecated attribute can be used to more clearly describe deprecated methods.
* A new \core\deprecation class can be used to inspect for deprecated attributes:
  - `\core\deprecation::is_deprecated(example::class);`
  - `\core\deprecation::emit_deprecation_if_present([self::class, 'some_method']);`
* Added missing deprecation for PARAM_CLEANFILE which was deprecated in Moodle 2.0.
* New Behat `heading` named selector to more easily assert the presence of H1-H6 elements on the page
* Login can now utilise new param 'loginredirect' to indicate when to use value set for $CFG->alternateloginurl.
* \action_menu_link::$instance has been deprecated as it is no longer used.
* The `format_string()` method has moved to `\core\formatting::format_string()`.
  The old method will be maintained, but new code should use the new method with first-class parameters.
* The `format_text()` method has moved to `\core\formatting::format_text()`.
  The old method will be maintained, but new code should use the new method with first-class parameters.
* The fourth parameter to `format_text` now emits a deprecation notice.
  It was originally deprecated in Moodle 2.0.
* The smiley option for format_text has been removed. It was deprecated in Moodle 2.0.
* The nocache option for format_text has been removed. It was deprecated in Moodle 2.3.
* The set_heading() method has a new parameter, $clean, to define whether the heading should be cleaned or not when no formatting
  is applied.
* The Horde library has been removed from core. It was only used by the tool_messageinbound. Now tool_messageinbound
  uses the new RoundCube library.
* Visibility of internal properties of the \core\task\manager have been changed from public to protected. These should not have been accessible.
  - $miniqueue
  - $numtasks
  - $mode
* Removed \zip_writer::sanitise_filepath and \zipwriter::sanitise_filename as they are now automatically sanitised in the zipstream.
* Plugins implementing callback `bulk_user_actions()` should be aware that bulk user actions can be executed
  from /admin/user.php as well as from the bulk actions page. The 'returnurl' parameter will be passed in the request.
* A new attribute helper has been created at \core\attribute_helper.
  This helper contains methods to fetch a single \ReflectionAttribute, or an array of \ReflectionAttribute for an item,
  or an instance, or a set of instances.
* New generic attributes have been added for:
 - \core\attribute\label - An untranslated text label of an object
 - \core\attribute\tags - A set of tags for an object
* The hook API now supports the use of \core\attribute\label and \core\attribute\tags
  as an alternative to implementing the \core\hook\described_hook interface.
* The hook API now supports the use of the new \core\attribute\hook\replaces_callbacks() attribute
  as an alternative to implementing the \core\hook\deprecated_callback_replacement interface.
* The following previously deprecated methods have been removed and can no longer be used:
  - `question_preview_url`
  - `question_preview_popup_params`
  - `question_hash`
  - `question_make_export_url`
  - `question_get_export_single_question_url`
  - `question_remove_stale_questions_from_category`
  - `flatten_category_tree`
  - `add_indented_names`
  - `question_category_select_menu`
  - `get_categories_for_contexts`
  - `question_category_options`
  - `question_add_context_in_key`
  - `question_fix_top_names`
* Added a new parameter to `core_renderer::container` and `core_renderer::container_start` to allow for the addition of
  custom attributes.
* Added a new method `navigation_node::add_attribute()` to allow adding HTML attributes to the node.
* Deprecated core\hook\manager::is_deprecated_plugin_callback() in favour of ::get_hooks_deprecating_plugin_callback(),
  which will return the classnames of hooks deprecating a callback, or null if it's not deprecated. The return value can be cast
  to bool if the original functionality is desired.
* The triggerSelector method in the `core/comboboxsearch/search_combobox` JS module is deprecated. It was not used.
* PHPUnit has been upgraded to 9.6 (see MDL-81266 for details).
  The main goal of the update is to allow developers to know in advance,
  via deprecations, which stuff is going to stop working (because of being removed)
  with PHPUnit 10 (see MDL-80969 for details). Other than that, the changes are minimal.
  This is the list of noticeable changes:
  - Deprecation: MDL-81281. A number of attribute-related assertions have been deprecated, will
    be removed with PHPUnit 10. Alternatives for *some* of them are available:
      - assertClassHasAttribute()
      - assertClassNotHasAttribute()
      - assertClassHasStaticAttribute()
      - assertClassNotHasStaticAttribute()
      - assertObjectHasAttribute()         => assertObjectHasProperty()
      - assertObjectNotHasAttribute()      => assertObjectNotHasProperty()
  - Deprecation: MDL-81266. A number of deprecation/notice/warning/error expectations have
    been deprecated, will be removed with PHPUnit 10. No alternative exists. A working
    replacement is available in the linked issue, hopefully there aren't many cases.
      - expectDeprecation()
      - expectDeprecationMessage()
      - expectDeprecationMessageMatches()
      - expectError()
      - expectErrorMessage()
      - expectErrorMessageMatches()
      - expectNotice()
      - expectNoticeMessage()
      - expectNoticeMessageMatches()
      - expectWarning()
      - expectWarningMessage()
      - expectWarningMessageMatches()
  - Deprecation: MDL-81308. The ->withConsecutive() functionality on PHPUnit mocks
    has been *silently* deprecated, will be removed with PHPUnit 10. Note that this
    won't affect PHPUnit 9.6 runs and an alternative path will be
    proposed in the linked issue, part of the PHPUnit 10 epic.
  - Deprecation: PHPUnit\Framework\TestCase::getMockClass() has been deprecated, will
    be removed with PHPUnit 10. No clear alternative exists and won't be investigated,
    because there aren't cases in core.
  - Deprecation: Cannot use the "Test" suffix on abstract test case classes. Proceed to
    rename them to end with "TestCase" instead.
* A new hook called after_failed_task_max_delay has been created. This hook will be triggered when an Ad-hoc or Scheduled task reaches its maximum failure delay.
* There is a new method called enrol_plugin::get_welcome_message_contact() that returns the contact details for the course welcome message.
* There is a new method called enrol_plugin::send_course_welcome_message_to_user() that sends the course welcome message to a user.
* The list of standard, and deleted, plugins is now located as JSON at lib/plugins.json.
* groups_get_user_groups() in grouplib has a new $includehidden paramater, which will return groups for user even if they have
  GROUP_VISIBILITY_NONE. This is false by default, and should be used with care. The calling code must ensure that these groups
  are not exposed to the user as this may be a privacy issue.

=== 4.3 ===

* Unnecessary parameters of admin_apply_default_settings() function were removed; upgrade script lists
  setting names in the same format as admin UI; default setting writing errors now trigger debugging messages;
  duplicate setting names (with different plugin part) in one setting page do not cause problems any more.
* Added a new render of caption for the table in render_caption. It can be used by
  set_caption($caption, $captionattributes).
    e.g. $caption = 'Caption for table'
    e.g. $captionattributes = ['class' => 'inline'];
* Admin settings for passwords (admin_setting_configpasswordunmask) can now be a required field using the following class:
    - admin_setting_requiredpasswordunmask
* The `$a` argument passed to `get_string` can now include any stringable type, removing the need for explicit casts (for
  example, of `\moodle_url` instances)
* The badges_get_oauth2_service_options() method has been deprecated, because it's not required anymore. It should no longer
  be used.
* The following class constants are deprecated, as Sodium is now required and we no longer support the OpenSSL fallback except
  when decrypting existing content for backwards compatibility:
  - `\core\encryption::METHOD_OPENSSL`
  - `\core\encryption::OPENSSL_CIPHER`
* The `\core\encryption::is_sodium_installed` method is deprecated, as Sodium is now a requirement
* The `drop_plugin_tables` method now returns immediately after deleting tables defined by plugin XMLDB file
* Support for the following phpunit coverage info properties, deprecated since 3.11, has been removed:
  - `whitelistfolders`
  - `whitelistfiles`
* The following previously deprecated methods have been removed and can no longer be used:
  - `get_extra_user_fields`
  - `get_extra_user_fields_sql`
  - `get_user_field_name`
  - `get_all_user_name_fields`
  - `unzip_file`
  - `zip_files`
* Added a new parameter in address_in_subnet to give us the ability to check for 0.0.0.0 or not.
* New method moodleform::add_sticky_action_buttons() is created to enable sticky footer for QuickForms.
* Added new \admin_setting::is_forceable() method to determine whether the setting can be overridden or not. Therefore,
  whether the settings can be overriden or not will depend on the value of implemented \admin_setting::is_forceable() method,
  even if we define the settings in config.php.
* New core_renderer::paragraph method to replace the overused html_writer::tag('p', ...) pattern.
* All functions associated with device specific themes have been deprecated.
  - core_useragent::get_device_type_theme()
  - core_useragent::get_device_type_cfg_var_name()
  - theme_is_device_locked()
  - theme_get_locked_theme_for_device()
* Addition of new 'name' field in the external_tokens table.
* \core_external\util::generate_token() has a new optional argument "name" used as a token name.
* Introduce a new public function \core_external\util::generate_token_name()
* Legacy (and custom) Behat --skip-passed option has been removed completely. Please, use the standard
  --rerun option that provides exactly the same (execution of failed scenarios only).
* Allowed database identifier lengths have been raised:
  - From 28 characters to 53 for table names (xmldb_table::NAME_MAX_LENGTH).
  - From 30 characters to 63 for column names (xmldb_field::NAME_MAX_LENGTH).
  - Maximum length for table prefixes has been set to 10 characters (xmldb_table::PREFIX_MAX_LENGTH). And it's enforced
    by environmental checks.
* New scheduled tasks show_started_courses_task and hide_ended_courses_task that updates the course visibility when the current
  day matches course start date/end date. They are disabled by default. Once they are enabled, only courses with start/end dates
  near the past 24 hours will be checked. The visibility of these courses will only changed when their start/end dates are higher
  than the current one, to avoid updating the course visibility early.
* New events course_started and course_ended have been created. For now, they are triggered when courses change automatically their
  visibility through the new scheduled tasks to hide/show courses based on their start/end dates.
* The action_menu::set_constraint() method is deprecated. Please use action_menu::set_boundary() instead.
* New \core\output\activity_header::get_heading_level() method to get the heading level for a given heading level depending whether
  the page displays a heading for the activity (usually a h2 heading containing the activity name).
* New method moodleform::filter_shown_headers() is created to show some expanded headers only and hide the rest.
* count_words() and count_letters() have a new optional parameter called $format to format the text before doing the counting.
* New core_renderer::sr_text method to generate screen reader only inline texts without using html_writer.
* New events \core\event\qbank_plugin_enabled and \core\event\qbank_plugin_disabled are triggered when a qbank plugin is enabled or
  disabled respectively, with the plugin's frankenstyle name. Any plugins that need to perform an action in response to a qbank
  plugin being enabled or disabled should observe these events.
* Code calling to qbank plugins was moved from question_delete_question in questionlib.php into the plugins themselves. Any plugins
  that need to perform processing when a question is deleted should observe the \core\event\question_deleted event instead.
* The external function core_grades_get_groups_for_selector is now relocated.
  Please use it at core_group_get_groups_for_selector instead.
* The M.util.show_confirm_dialog function has been rewritten as an ESM to use the core/notification module instead.
  See MDL-77174 for further information.
* The moodle-core-notification-confirm module, found under the M.core.confirm namespace, has been deprecated.
  Any code using it should be rewritten as an ESM and use the core/notification module instead.
  See MDL-77174 for further information.
* New set of output generic components. Check the component library for more information:
  - core\output\local\action_menu\subpanel to add subpanels to action menus.
  - core\output\local\dropdown\dialog to display HTML inside a dropdown element.
  - core\output\local\dropdown\status to render a user choice into a dropdown.
  - core\output\choicelist class to render a list of user choices. It combines with dropdown status and action menu subpanels.
* The behat step I choose "WHATEVER" in the open action menu is now compatible with action menus subpanels
  using the ">" symbol to suparate the item link text and subitem one. For example:
  - I choose "Group mode > Visible groups" in the open action menu
* addHelpButton() function has a new optional $a parameter to allow variables with translation strings.
* help_icon constructor has a new optional $a parameter to allow variables with translation strings.
* The random_bytes_emulate() function has been deprecated, because it's not required anymore. PHP native function random_bytes()
  should be used instead.
* New behat behat_navigation::i_close_block_drawer_if_open() and behat_navigation::i_keep_block_drawer_closed()
to ensure in some test that the block drawer is closed. This helps with random failures due to the block drawer
being forced open in all behat tests.
* The core_useragent::get_device_type_list() function has been deprecated. Use core_useragent::devicetypes instead as a replacement.
* The parameter $size of the following functions has been deprecated and is not used any more:
  - file_extension_icon
  - file_file_icon
  - file_folder_icon
  - file_mimetype_icon
  - mimeinfo_from_type
  - url_guess_icon
* The xxxxxxx-yyy.png MIME icons placed in pix/f have been removed and replaced with new SVG files.
  In order to reduce the number of icons for the MIME types, a few MIME icons have been removed and
  replaced with their generic from the existing ones:
    - avi -> video
    - base -> database
    - bmp -> image
    - html -> markup
    - jpeg -> image
    - mov -> video
    - mp3 -> audio
    - mpeg -> video
    - png -> image
    - quicktime -> video
    - tiff -> image
    - wav -> audio
    - wmv -> video
  Apart from that, the following MIME icons have been completely removed:
    - clip-353 --> It was added in MDL-75362 by mistake.
    - edit
    - env
    - explore
    - folder-open
    - help
    - move
    - parent
* The signature of the static method `can_user_share` in the `core\moodlenet\local\can_share_manager` class has been updated to include an additional parameter `$type`.
  This parameter specifies the type of resource being checked for sharing capabilities, which can either be 'activity' or 'course'.
* The method 'share_activity' in 'core\moodlenet\activity_sender' class has been deprecated and renamed to 'share_resource'. The method signature is the same as before and
  the new method is coming from the base class 'core\moodlenet\resource_sender'.
* Final deprecation and removal of legacy cron. This includes the functions:
  - cron_execute_plugin_type()
  - cron_bc_hack_plugin_functions()
  Please, use the Task API instead: https://moodledev.io/docs/apis/subsystems/task
* Final deprecation and removal of the following classes:
  - \core\task\legacy_plugin_cron_task
  - \mod_quiz\task\legacy_quiz_reports_cron
  - \mod_quiz\task\legacy_quiz_accessrules_cron
  - \mod_workshop\task\legacy_workshop_allocation_cron
  Please, use the Task API instead: https://moodledev.io/docs/apis/subsystems/task
* New method login_captcha_enabled() is created to check whether the login captcha is enabled or not.
* New method validate_login_captcha() is created to validate the login captcha.
* A new parameter $loginrecaptcha has been added to the authenticate_user_login() to check whether the login captcha is needed to verify or not. The default value is false.
* A new parameter $compactmode has been added to the recaptcha_get_challenge_html() to define whether the reCaptcha element should be displayed in the compact mode or not.
  Default value is false.
* A new native event in the `core_filters/events` AMD module eventTypes.filterContentRenderingComplete has been created to determine when the filter is complete the rendering.
* New parameters for \get_time_interval_string():
  - `$dropzeroes` - Passing `true` will exclude zero date/time units from the output.
  - `$fullformat` - Passing `true` will return date/time units in full format (e.g. `1 day` instead of `1d`).
* The print_object function (for temporary debugging use only) can now be used on objects that have recursive references,
  and has an improved display and other changes. (New parameters are available; see function documentation.)
* New `filteroptions` field added to getFilterValue() in core/datafilter/filtertype. This is generated by `get filterOptions()`
  and returns an arbitrary list of options specific to the filter type, in [{name:, value}] format. This allows filters to extend
  the values returned with additional fields.
* New `required` field added to core\output\datafilter. This will be output via the data-required property in filter_type.mustache,
  any additional filter types will need to output this property as well. Filters with data-required="1" will not be removable from
  the list of filters.
* addFilterRow() in core/datafilter now accepts a filterdata object to add a row with a pre-defined filter.
* New "binary" datafilter type added for creating filters with a single yes/no option.
* New "joinlist" parameter added to core\output\datafilter::get_filter_object(). This takes an array of datafilter::JOINTYPE_*
  constants to define which types of join the filter supports. By default this will include all three of "Any", "All" and "None",
  but a subset can be specified instead.
* core/form-autocomplete now supports disabled options in the source select list. These will be displayed in the autocomplete
  options with the aria-disabled attribute, and will not be selectable.
* The method grade_item::set_locked() now returns true if the grade item needs to be updated. The method schedules the locking of
  the grade item once the recalculations are completed. (This was fixed in 4.3, 4.2.2)
* Added a new constant called MAX_PASSWORD_CHARACTERS in moodlelib.php to hold a length of accepted password.
* Added a new method called exceeds_password_length in moodlelib.php to validate the password length.
* The core/modal_factory has been deprecated. From Moodle 4.3 onwards pleáse instantiate new modals using the ModalType.create method instead.
  Please note that this method does not support the `trigger` option.
* \moodle_page::set_title() has been updated to append the site name depending on the value of $CFG->sitenameintitle and whether
  the site's fullname/shortname has been set. So there's no need to manually add the site name whenever calling $PAGE->set_title().
  If it's necessary to override this, pass `false` to its new optional parameter `$appendsitename`.
* New page title separator constant `moodle_page:TITLE_SEPARATOR` has been created to help standardise the separators used in page
  titles.
* New Behat step \behat_general::the_page_title_should_contain() has been added to allow checking of page titles. You can use this
  when writing feature files to check that the page title contains the expected string.
  e.g. `And the page title should contain "Some title"`
* Ensure that all system icons now come with an accompanying SVG file. Any missing SVG files have been addressed, and to maintain
  this consistency, a PHPUnit test has been implemented to validate the inclusion of SVG files for any new icons.
* The $CFG->svgicons setting has been removed because all modern browsers now handle SVG files correctly.
* The method `\core_renderer->supportemail()` has an updated signature. It now allows a second optional parameter.
  Set it to true if you want to embed the generated link in other inline content.
* The users_search_sql function parameter $searchanywhere has been change to $searchtype for different type of search. $searchtype is a int parameter and has three constant value:
  USER_SEARCH_STARTS_WITH: 0, USER_SEARCH_CONTAINS: 1, USER_SEARCH_EXACT_MATCH: 2
  See MDL-78312 for further information.
* Function course_modinfo::clear_instance_cache now has an extra optional parameter $newcacherev, although this is really
  intended only for use by rebuild_course_cache.

=== 4.2 ===

* All context classes were moved to \core\context namespace while keeping full backwards compatibility.
  Please note it is not necessary to update plugins unless they rely on exact class names returned from
  get_class() or context_helper.
* Travis CI integration has been removed from core (MDLSITE-7135). Please, use GitHub Actions (GHA) instead. For
  more information visit https://moodledev.io/general/development/tools/gha
* A new constant COMPLETION_COMPLETE_FAIL_HIDDEN is introduced to mark that user has received a failing grade
  for a hidden grade item. This state returned by internal_get_grade_state() and is only used by get_core_completion_state()
  for processing the passgrade completion data.
* \single_button constructor signature has been changed to manage more types than just primary buttons.
  The boolean "primary" parameter has been deprecated and replaced by a more generic type allowing to use
  Bootstrap styles of buttons (danger, warning...). The constructor will still manage the boolean primary
  parameter but will display a debugging message.
* In enrollib.php, the methods get_enrolled_with_capabilities_join, get_enrolled_sql, get_enrolled_users and
  count_enrolled_users used to only be able to accept a single group id, even though internally, they used
  groups_get_members_join which could also accept an array of groups, or the constant USERSWITHOUTGROUP.
  This has now been made consistent. These enrol methods now accept all the group-related options that
  groups_get_members_join can handle.
* assign_capability() now has an optional $performancehints parameter which can be used in
  situations where it is being called in a loop in response to a database query, to reduce the
  amount of checks it has to do.
* New DB parameter 'versionfromdb', only available for MySQL and MariaDB drivers. It allows to force the DB version to be
  evaluated through an explicit call to VERSION() to skip the PHP client version which appears to be sometimes fooled by the
  underlying infrastructure, e.g. PaaS on Azure.
* The actionmenu component has now a set_kebab_trigger that will setup the action menu for use in kebab menus.
* The useexternalyui configuration setting has been removed as a part of the migration away from YUI.
  It only worked with http sites and did not officially support SSL, and is at risk of disappearing should Yahoo! decide
  to remove it.
* New `properties_filter` method of persistent class for filtering properties of a record against persistent definition
* Added 'extrainfo' in the DB options config. Its extra information for the DB driver, e.g. SQL Server
  has additional configuration according to its environment, which the administrator can specify to alter and
  override any connection options.
* In outputcomponents.php, initials_bar() can now be rendered in a smaller (mini) way. This provides purely the
  initials bar without the bootstrapping and form handling on each initials bar. If you use this mini render,
  you'll need to implement your own form handling. Example usage can be found within the grader report.
* There is a new helper function mtrace_exception to help with reporting exceptions you have caught in scheduled tasks.
* Box/Spout has been archived and is no longer maintained, so it has now been removed and replaced by OpenSpout.
* The following parts of the external API have been moved to the core_external subsystem:
  Classes:
    - external_api                      => core_external\external_api
    - external_description              => core_external\external_description
    - external_files                    => core_external\files
    - external_format_value             => core_external\external_format_value
    - external_function_parameters      => core_external\external_function_parameters
    - external_multiple_structure       => core_external\external_multiple_structure
    - external_settings                 => core_external\external_settings
    - external_single_structure         => core_external\external_single_structure
    - external_util                     => core_external\util
    - external_value                    => core_external\external_value
    - external_warnings                 => core_external\external_warnings
    - restricted_context_exception      => core_external\restricted_context_exception
  Functions:
    - external_format_string()          => core_external\util::format_string()
    - external_format_text()            => core_external\util::format_text()
    - external_create_service_token()   => core_external\util::generate_token()
    - external_generate_token()         => core_external\util::generate_token()
    - external_generate_token_for_current_user()
                                        => core_external\util::generate_token_for_current_user()
    - external_log_token_request        => core_external\util::log_token_request()

  The old class locations have been aliased for backwards compatibility and will emit a deprecation notice in a future
  release.
* The following methods, deprecated since 3.10, have been removed and can no longer be used:
  - `\core\output\mustache_helper_collection::strip_blacklisted_helpers`
  - `\core_form\filetypes_util::is_whitelisted`
  - `\core_form\filetypes_util::get_not_whitelisted`
* Convert a floating value to an integer in lib/graphlib.php to avoid PHP 8.1 deprecated function error.
* The $required parameter for \core_external\external_description is now being validated in order to prevent
  unintentionally passing incorrect parameters to the external_description's (and its subclasses') constructors (e.g. the parameter
  description being incorrectly passed for the $required parameter). A debugging notice will be shown when such cases occur.
* The moodle-core-popuphelp YUI modal has been removed. It has not been actively used in Moodle since 3.3. It should be replaced with appropriate ESM/AMD JavaScript.
* The moodle-core-tooltip YUI modal has been removed. It should be replaced with appropriate ESM/AMD JavaScript.
* A `\core\event\role_created` event is now triggered when roles are created via the `create_role` API.
* Event \core\event\user_created is now triggered if the user is created during course restore. In this case
  $event->other has properties 'restoreid' and 'courseid'.
* The core/modal module and all their versions (SAVE_CANCEL, DELETE_CANCEL...) now has a setButtonDisable to disable or enable
  specific modal action buttons. This function allows developers to have modals that could only be submited if the user do some
  action in the modal body like ticking a checkbox or selecting an element.
* Course module indentation has been recovered for course format using components via Move right/left feature.
  Course formats using components will be allowed to use one level indentation only.
* The method `flexible_table::set_columnsattributes` now can be used with 'class' key to add custom classes to the DOM.
* The editor_tinymce plugin has been removed from core.
* A new grunt task, upgradablelibs, has been added to get the list of libraries that have a newer version in their repositories.
* Support for serving of AMD modules built in really old versions of Moodle (<= 3.8) has been removed.
  Please ensure that your AMD modules have been rebuilt with a supported Moodle version.
* Addition of new 'visibility' and 'participation' fields in the groups table, and 'moodle/group:viewhiddengroups' capability.
  The following grouplib functions will now return groups and members based on group visibility and the user's permissions:
   - groups_get_all_groups()
   - groups_get_user_groups()
   - groups_get_my_groups()
   - groups_is_member()
   - groups_get_members()
   - groups_get_groups_members()
  groups_print_activity_menu() will now only return groups where particiation == true.
* Cron utility functions have been moved from the global namespaces to the \core\cron class, these include:
  - cron_setup_user()                => \core\cron::setup_user()
  - cron_run()                       => \core\cron::run_main_process()
  - cron_run_scheduled_task()        => \core\cron::run_scheduled_tasks()
  - cron_run_adhoc_task()            => \core\cron::run_adhoc_tasks()
  - cron_run_inner_scheduled_task()  => \core\cron::run_inner_scheduled_task()
  - cron_run_inner_adhoc_task()      => \core\cron::run_inner_adhoc_task()
  - cron_set_process_title()         => \core\cron::set_process_title()
  - cron_trace_time_and_memory()     => \core\cron::trace_time_and_memory()
  - cron_prepare_core_renderer()     => \core\cron::prepare_core_renderer()
* The `run_scheduled_tasks` and `run_adhoc_tasks` functions take an additional parameter to calculate the start of a run.
* The following phpunit advanced testcase helper methods, deprecated since 3.10, have been removed and can no longer be used:
  - `createXMLDataSet`
  - `createCsvDataSet`
  - `createArrayDataSet`
  - `loadDataSet`
* The external function core_grades_get_enrolled_users_for_search_widget is now deprecated.
  Please use the new core_grades_get_enrolled_users_for_selector external function instead.
* The external function core_grades_get_groups_for_search_widget is now deprecated.
  Please use the new core_grades_get_groups_for_selector external function instead.
* New \core_component::has_monologo_icon() that determines whether a plugin has monologo icons. This can be used to
  determine whether to apply CSS filtering to the plugin's icon when rendering it.
* \cm_info::get_icon_url() resolves the icon's file type and adds a `filtericon` parameter in the URL when rendering the monologo
  version of the course module icon or when the plugin declares, via its `filtericon` custom data, that the icon needs to be
  filtered. This additional information can be used by plugins when rendering the module icon to determine whether to apply
  CSS filtering to the icon.
* Activity plugins displaying activity module icons using \cm_info::get_icon_url() can declare the `filtericon` custom data in their
  `get_coursemodule_info()` callback. If set, this will be used by \cm_info::get_icon_url() to set the icon URL's `filtericon`
  parameter. This information can be used by the plugins when enclosing the icons in `.activityiconcontainer .icon` or
  `.activityiconcontainer .activityicon` containers to determine whether CSS filtering should be applied to the icon. If the icon
  needs to be rendered as is and not whitened out, the `.nofilter` CSS class needs to be applied to the icon.
* New moodle_url::export_params_for_template() returns the params as an array of key => value pairs. You should use this when
  you want to pass URL params to a template. An example can be found in single button.
* Functions get_next_adhoc_task() and cron::run_adhoc_tasks() have additional parameter $classname to filter by the specified class.
* Function cron::run_adhoc_tasks() has additional parameter $number to limit the number of the tasks to run.
* Function get_adhoc_tasks() has additional parameter $failedonly to return only failed tasks.
* admin/cli/adhoc_task.php has additional parameters:
  - id - to run individual tasks by id
  - classname - to run tasks by classname
  - taskslimit - to limit the number of tasks in one run
  - failed - to limit the run to only the tasks that failed in their previous run
  Can be mixed, apart from 'id' of course.
* The file_system class now declares a new, optional, `get_psr_stream` function which allows a Stream implementing `\Psr\Http\Message\StreamInterface` to be returned.
  A default implementation which uses the existing file handle resource is used by default, but this should be extended by file_system implementations where relevant.

=== 4.1 ===

* HTMLPurifier has been upgraded to the latest version - 4.16.0
* A process to deprecate capabilities by flagging them in the access.php by adding a $deprecatedcapabilities variable (an array).
  This array will list the deprecated capabilities and a possible replacement. Once we declare the capability as deprecated, a debugging
  message will be displayed (in DEBUG_DEVELOPPER mode only) when using the deprecated capability.
  Declaration is as follow:
    $deprecatedcapabilities = [
        'fake/access:fakecapability' => ['replacement' => '', 'message' => 'This capability should not be used anymore.']
    ];
* coursemodinfo cache uses the new `requirelockingbeforewrite` option, and rebuilding the cache now uses the cache lock API, rather
  than using the core lock factory directly. This allows the locks to be stored locally if the cache is stored locally, and
  avoids the risk of delays and timeouts when multiple nodes need to rebuild the cache locally, but are waiting for a central lock.
* Final deprecation and removal of the class \admin_setting_managelicenses, please use \tool_licensemanager\manager instead.
* Final deprecation and removal of the function license_manager::add(). Please use license_manager::save() instead.
* Final deprecation of the following functions behat_field_manager::get_node_type() and behat_field_manager::get_field()
  please call behat_field_manager::get_field_node_type() and behat_field_manager::get_form_field().
* Final deprecation and removal of the following class, please use \core\task\manager.
    - \tool_task\run_from_cli
* Final deprecation and removal of the following CLI scripts:
  - admin/tool/task/cli/schedule_task.php please use admin/cli/scheduled_task.php
  - admin/tool/task/cli/adhoc_task.php please use admin/cli/adhoc_task.php
* Final deprecation and removal of cron_run_single_task(), please use \core\task\manager::run_from_cli().
* The $USER->groupmember hack that fills the user object with the groups that the user belongs to has been removed.
  Please use the Groups API function groups_get_user_groups() to fetch the cached list of groups the user is a member of.
* The following functions, previously used (exclusively) by upgrade steps are not available anymore
  because of the upgrade cleanup performed for this version. See MDL-71747 for more info:
    - upgrade_analytics_fix_contextids_defaults()
    - upgrade_convert_hub_config_site_param_names()
    - upgrade_rename_prediction_actions_useful_incorrectly_flagged()
* The method ensure_adhoc_task_qos() in lib/classes/task/manager.php  has been deprecated, please use get_next_adhoc_task()
  instead.
* New setting $CFG->enrolments_sync_interval controls the minimum time in seconds between re-synchronization of enrollment via enrol_check_plugins.
  This only applies to web requests without a session such as webservice calls, tokenpluginfile.php and rss links Function
  enrol_check_plugins now has $ignoreintervalcheck flag to bypass checking for that setting.
* For performance reasons, sql_reader interface has a new function get_events_select_exists() which determines whether
  an event exists with the given criteria (see MDL-72723 for details).
   - Breaking: 3rd party log readers implementing interface sql_reader will need to implement get_events_select_exists()
* Added $strictness parameter to persistent `get_record` method, optionally allowing caller to ensure record exists
* New DML driver method `$DB->sql_cast_to_char` for casting given field/expression to char
* The core renderer `edit_button` method now accepts an optional `$method` argument (get/post) for the button
* For plugins that override secondary navigation, the namespace for the custom secondary navigation class has
  changed. It was (for example) mod_mymodule\local\views\secondary but is now
  mod_mymodule\navigation\views\secondary. The old location will continue to work, but is deprecated.
* The check for $plugin->incompatible was found to be incorrect. The $plugin->incompatible attribute is meant to define the minimum
  Moodle version the plugin is incompatible with but the implemented logic for the check was the opposite. Plugins declaring this
  attribute may encounter different behaviours between older Moodle versions (<v3.11.8, <v4.0.2) and the later ones. We recommend
  plugin developers to not use this attribute for Moodle versions 4.0 and below in order to avoid this problem.
* Added $CFG->proxylogunsafe and proxyfixunsafe to detect code which doesn't honor the proxy config
* Function admin_externalpage_setup() now has additional option 'nosearch' allowing to remove Site administration search form.
* The function print_error has been deprecated. Kindly use moodle_exception.
* When exporting table content, HTML tags/entities will be removed when the selected dataformat does not support HTML
* The abstract `get_name` method has been moved from `\core\task\scheduled_task` to the `\core\task\task_base` class and can now be
  implemented by adhoc tasks. For backwards compatibility, a default implementation has been added to `\core\task\adhoc_task` to
  return the class name.
* The function get_module_metadata() has been finally deprecated and can not be used anymore.
* New DML driver method `$DB->sql_order_by_null` for sorting nulls sort nulls first when ascending and last when descending.
* Allow plugins to callback on all pages just prior to the session start.
* New function set_additional_classes() has been implemented to add additional classes to action_menu.
* Most Behat functionality for the Moodle App has been removed from core, refer to the documentation in order to upgrade your testing
  setup: https://moodledev.io/general/app/development/testing/acceptance-testing#upgrading-tests-from-an-older-version
* New DML driver methods `$DB->sql_regex_get_word_beginning_boundary_marker` and `$DB->sql_regex_get_word_end_boundary_marker`
  for managing word boundary markers in a database driver supporting regex syntax when searching.
* The plugin_functions cache in core has been made localisable by prefixing the
  key it uses with the all versions hash, which only changes when there are code
  changes.

=== 4.0 ===

* To better detect wrong floats (like, for example, unformatted, using local-dependent separators ones) a number of
  gradebook functions now have stricter float type checking. All them will require now the "float" being passed to be
  a correct float value (numeric or string). Usually, that's achieved by using unformat_float() or
  PARAM_LOCALISEDFLOAT for all the user-entered grades before any processing on them. Functions affected are:
    - grade_format_gradevalue(), $value param (keeping it as optional/nullable).
    - grade_format_gradevalue_real(), $value param (keeping it as optional/nullable).
    - grade_format_gradevalue_percentage(), $value param (keeping it as optional/nullable).
    - grade_format_gradevalue_letter(), $value param (keeping it as optional/nullable).
    - grade_floats_different(), $f1 and $f2 params (keeping them as optional/nullable).
    - grade_floats_equal(), $f1 and $f2 params (keeping them as optional/nullable).
* The method action_menu->set_alignment() has been deprecated, please use action_menu->set_menu_left if you need a dropdown
  to align to the left of the dropdown button.
* The $OUTPUT->should_display_main_logo() function has been deprecated and should no longer be used.
* New method flexible_table::set_columnsattributes() has been introduced to add column attributes applied in every cell.
* New method flexible_table::get_row_cells_html() has been introduced, extracted from flexible_table::get_row_html
  so it can be overriden individually.
* Since Boxnet has been remove from core then boxnet_client() class has been removed from core too.
* New navigation classes to mimic the new navigation project. The existing navigation callbacks are still available and
  will be called. The following behaviour will be the new standard for nodes added via callbacks in Boost and Boost-based themes:
  - Module nodes added will be appended to the end and will appear within the More menu.
  - Course nodes added will also be appended and appear within the 'More' menu.
* The core/event events have been renamed and now fire native events, in addition to the legacy YUI and jQuery events.
  The following events have been renamed:
  - The BLOCK_CONTENT_UPDATED event has been replaced with a new native event in the `core_block/events` AMD module
    eventTypes.blockContentUpdated.
  - The EDITOR_CONTENT_RESTORED event has been replaced with a new native event in the `core_editor/events` AMD module
    eventTypes.editorContentRestored.
  - The FILTER_CONTENT_UPDATED event has been replaced with a new native event in the `core_filters/events` AMD module
    eventTypes.filterContentUpdated.
  - The FORM_FIELD_VALIDATION event has been replaced with a new native event in the `core_form/events` AMD module
    eventTypes.formFieldValidationFailed.
  - The FORM_SUBMIT_AJAX event has been replaced with a new native event in the `core_form/events` AMD module
    eventTypes.formSubmittedByJavascript.
* The block template now includues a block-instanceid data attribute.
* The core/event::getLegacyEvents() function has been deprecated and should no longer be used.
* Typo3 has now been removed. Use native mbstring or iconv functions.
* A new index has been added on mdl_user_preferences.name. This upgrade step might take some time on big sites.
* The completion_info function display_help_icon() which returned the 'Your progress' help icon has been deprecated and
  should no longer be used.
* The completion_info function print_help_icon() which has been deprecated since Moodle 2.0 should no longer be used.
* @babel/polyfill has been removed in favour of corejs@3.
* A new parameter $partialrebuild has been added to the rebuild_course_cache to invalidate the cache
  of the section or module only, not the whole course cache
* A new parameter $isbulkupdate has been added to the following functions:
  - grade_category::update()
  - grade_category::insert()
  - grade_grade::update()
  - grade_grade::insert()
  - grade_grade::notify_changed()
  - grade_item::insert()
  - grade_item::update()
  - grade_item::update_final_grade()
  - grade_item::update_raw_grade()
  - grade_object::update()
  - grade_object::insert()
  - grade_outcome::update()
  - grade_outcome::insert()
  - grade_scale::update()
  - grade_scale::insert()
  - grade_update()
  - completion_info::inform_grade_changed()
  - completion_info::update_state()
  - completion_info::internal_set_data()
  All functions except completion_info::internal_set_data() are only passing this parameter from very beginning of
  workflow (like grade report page where bulk grade update is possible) so this parameter is used in
  completion_info::internal_set_data() to decide if we need to mark completions instantly without waiting for cron.
* Following methods now return an int instead of bool:
  - completion_completion::_save()
  - completion_completion::mark_enrolled()
  - completion_completion::mark_inprogress()
  - completion_completion::mark_complete()
  which is needed to store id of completion record on successful update which is later beeing used by
  completion_info::internal_set_data() to reaggregate completions that have been marked for instant course completion.
* The following functions have been finally deprecated and can not be used anymore:
  - generate_uuid
* The YUI moodle-core-formchangechecker module has been deprecated and replaced with a new AMD module
  core_form/changechecker.
* New method \core_user::awaiting_action() has been introduced to check if the user is fully ready to use the site or
  whether there is an action (such as filling the missing profile field, changing password or agreeing to the site
  policy) needed.
* The signature of the get_name() function for grade_category and grade_item has been extended. The new parameter allows
  callers to get the name without escaped characters.
* The inplace_editable element constructor now accepts an optional pix_icon parameter to use as it's editing icon when
  rendered. The default icon for "select" types has also changed to a dropdown caret ("t/expanded").
* The inplace_editable Javascript module now emits native events, removing the jQuery dependency from calling code
  that wants to listen for the events. Backwards compatibility with existing code using jQuery is preserved.
* The function message_send() in messagelib.php now returns false if there is an error sending the message to the
  message processor (MDL-70046).
* Moodle 4.0 has major changes to the question bank. Therefore, there are major changes in questionlib.php
  and the core_question database tables. These are documented in detail in question/upgrade.txt.
* The postgres driver now wraps calls to pg_field_type() and caches them in databasemeta to save an invisible internal
  DB call on every request.
* The default type of 'core/toast' messages has been changed to 'information' (callers can still explicitely set the type)
* As the message_jabber notification plugin has been moved to the plugins database, the XMPPHP library (aka Jabber) has been
completely removed from Moodle core too.
* The SWF media player has been completely removed (The Flash Player was deprecated in 2017 and officially discontinued
  on 31 December 2020).
* The display_size function has been improved to add new optional parameters (decimal places,
  fixed units), to always include a non-breaking space between the number and unit, and to use
  consistent rounding (always 1 decimal place by default).
* The persistent method get() now returns the correct type for each property defined in the persistent class.
* The persistent method from_record() now only attempts to load record properties defined in the persistent class.
* New persistent set_many() helper for setting multiple properties in single method call.
* Require pass grade criteria is now part of core.
  Refer to upgrade.php to see transitioning from similar plugin criteria to core
  Refer to completion/upgrade.txt for additional information.
* The method enable_plugin() has been added to the core_plugininfo\base class and it has been implemented by all the plugininfo
classes extending it. When possible, the enable_plugin() method will store these changes into the config_log table, to let admins
check when and who has enabled/disabled plugins.
* Final deprecation: The following functions along with associated tests have been removed:
  - core_grades_external::get_grades
  - core_grades_external::get_grade_item
  - report_insights_context_insights
* \core\session\manager::init_empty_session() has a new optional parameter $newsid to indicate whether this is a new user session
* New html_table attribute "$responsive" which defaults to true. When set to true, tables created via html_writer::table() will be enclosed
  in a .table-responsive div container which will allow the table to be scrolled horizontally with ease, especially when the table is rendered in smaller viewports.
  Set to false to prevent the table from being enclosed in the responsive container.
* Two new helper functions have been added to lib/datalib.php, for safely preparing SQL ORDER BY statements where user
  interactions define sort parameters (see the respective docblocks for full details and examples):
  -get_safe_orderby() - where a single sort parameter is required.
  -get_safe_orderby_multiple() - where multiple sort parameters are required.
* Added the cleanstr mustache template helper to clean strings after loading them from language packs.
* The following behat functions have been modified to work with the new navigation
  - i_add_the_block
  - the_add_block_selector_should_contain_block
  - the_add_block_selector_should_contain_block
  - go_to_the_current_course_activity_completion_report
  - i_navigate_to_course_participants
  - i_go_to_advanced_grading_page
  - i_navigate_to_in_the_course_gradebook
  - should_exist_in_current_page_administration
  - should_not_exist_in_current_page_administration
  - go_to_main_course_page
  - select_on_administration_page
  - find_header_administration_menu
  - select_from_administration_menu
  - i_edit_the_lesson
  - i_add_a_question_filling_the_form_with
* The following behat step has been deprecated
  - i_select_from_flat_navigation_drawer
* The type for the "message" field in the external_warnings() structure has been changed from PARAM_TEXT to PARAM_RAW
* A new parameter $displayoptions has been added to the core_renderer::confirm() to allow better customization for confirming page
such as the title and strings for continue and cancel buttons.
* The method get_enabled_plugin($pluginname) has been added to the core_plugininfo\base class. It has a default implementation for
all the plugininfo classes and it can be overwritten when required (like it has been done with filter). This method returns the
current value for a pluginname depending on its status (enabled, disabled, other...).
* Unit Test coverage defaults have been updated to include some sensible defaults.
  The default values now include:
  * /classes/
  * /tests/generator/
  * /externallib.php
  * /lib.php
  * /locallib.php
  * /renderer.php
  * /rsslib.php
  This default applies both when there is no supplied coverage.php file, and is used to supplement any existing coverage configuration file if one is found.
* New method get_unaddable_by_theme_block_types() has been added to block_manager class. It uses the 'unaddableblocks' theme setting
value to get the list of blocks that won't be displayed for a theme.
* Loggedin / Loggedoff component settings on notification preferences have been merged to a single enabled switch:
  MESSAGE_DEFAULT_LOGGEDIN and MESSAGE_DEFAULT_LOGGEDOFF are now deprecated, so plugins should be updated if db/messages.php is present and replace
    MESSAGE_DEFAULT_LOGGEDIN + MESSAGE_DEFAULT_LOGGEDOFF to MESSAGE_DEFAULT_ENABLED. Backward compatibility will take any of both settings as enabled.
  MESSAGE_DEFAULT_PERMITTED also deprecated.
  core_message_get_user_notification_preferences and core_message_get_user_message_preferences Webservice are now returning enabled boolean on
    components > notifications > processors. loggedin and loggedoff are deprecated but present for backward compatibility.
* A new parameter $strength of type int is added to method search_for_active_node. This parameter would help us to search for the active nodes based on the
  $strength passed to it.
* A new method get_page() has been added to the settings_navigation class. This method can be used to obtain the
  moodle_page object associated to the settings navigation.
* A new interface, `core\output\named_templatable` has been created to allow renderable classes to define a
  `get_template_name(\renderer_base): string` function which will inform the default render() function with a template
  name.
* The parameter $modinfo of the get_data method in completion_info class has been deprecated and is not used anymore.
* A new method, get_default_home_page(), has been added to moodlelib to get the default home page to display if current one is not
defined or can't be applied.
* A new language_menu renderable is created to handle collecting available languages and generating the menu for use in different situations
* New primary navigation classes to mimic the primary nav. Consists of the views/primary.php and output/primary.php. The
  base nodes are added within the views/primary.php while output/primary.php is a renderable that combines the primary
  view and the lang, user and any custom menu items.
  - The language menu now resides within the user menu.
* New primary and secondary magic getters/setters included in pagelib.php that also initialises the objects
* All secondary navigation nodes have a predefined ordering within the relevant context and are defined as a
  mapping construct within core\navigation\views\secondary. Secondary navigation ordering can be overridden by
  generating a custom secondary class within a plugin's {plugin}\local\views namespace. This is only applicable to the
  following plugin types and is automatically loaded:
    * Module - refer to mod_assign\local\views\secondary for examples and magic_get_secondarynav for calling code
    * Block - refer to core_block\local\views\secondary for examples and blocklib::get_secondarynav for calling code
  - Additionally a custom secondary object may be set using the convenient setters in pagelib.php.
  - Secondary nav nodes can be forced into the 'More' menu using the 'set_force_into_more_menu'. It is advisable to set
    this in the existing nav callbacks when generating the nodes. Alternately, the corresponding
    'get_default_{admin/course/module}_more_menu_nodes functions in secondary can be overridded to provide a custom set
    of node keys to push into the more menu
  - The secondary navigation can be omitted from a theme/page by setting $PAGE->set_secondary_navigation(false). e.g. admin/search.php and in classic.
  - Within a single activity course format, the course and module level secondary navigation options are displayed within
    dropdowns in the secondary navigation bar
* New function 'get_overflow_menu_data' introduced in core\navigation\views\secondary to get additional/custom sub navigation
  to be displayed as a url_select for tertiary navigation.
* It is required that the action provided to navigation_node::create be of type moodle_url/action_link. Non conformance
  results in a debugging message being thrown.
* New page lib config '_navigationoverflow' and associated getters/setters to toggle whether the overflow menu is displayed
* New functions to explicitly set what tabs should be highlighted on the primary and secondary navigation
* Breadcrumbs modified to follow standards defined here https://www.nngroup.com/articles/breadcrumbs/
  - New navbar class in boost to follow the standards defined above.
* Settings cog have been removed and replaced with either secondary and tertiary navigation components
* New activity_header class to handle display of common content for plugins.
  * Handles display of the activity name, completion information and description.
  * New pagelib.php magic getters to fetch activity_header
  * New theme level config to govern display of the activity name $THEME->activityheaderconfig['notitle']
        - Default for boost is to show no activity title.
  * New page layout level option to handle display within activity header. Options should be defined
    within 'activityheader' and accept the following array keys:
        - notitle
        - nocompletion
        - nodescription
  * Convenient functions to set the parameters in the header OR hide them altogether.
* Category navigations has been updated with a preference of tertiary navigation components over buttons within the page
  content and/or context header actions
* A new 'My courses' page has been introduced which houses the course overview block
* Default blocks for dashboard has been updated. The page will now have the following in the corresponding region:
    * Calendar, Timeline - Center
    * Recently accessed courses - Side bar/blocks drawer
* Flat navigation classes have been marked for deprecation with the introduction of primary and secondary navigation concepts.
* A new method, force_lock_all_blocks(), has been added to the moodle_page class to allow pages to force the value of
  user_can_edit_blocks() to return false where necessary. This makes it possible to remove block editing on a page
  from ALL users, including admins, where required on pages with multi region layouts exist, such as "My courses".
* Add an early $CFG->session_redis_acquire_lock_warn option
* Removed $CFG->conversionattemptlimit setting from config.php. assignfeedback_editpdf\task\convert_submissions task
  is now replaced with adhoc tasks with standard fail delay approach.
* With strftime() being deprecated in PHP 8.1, a new function \core_date::strftime() that can be used as a PHP 8.1-compatible
  alternative has been introduced.

=== 3.11.4 ===
* A new option dontforcesvgdownload has been added to the $options parameter of the send_file() function.
  Note: This option overrides the forced download of directly accessed SVGs, so should only be used where the calling method is
  rendering SVGs directly for content created using XSS risk flagged capabilities (such as creating a SCORM activity).
  This is also not necessary where SVGs are already being safely loaded into <img> tags by Moodle (eg within forum posts).

=== 3.11.2 ===
* For security reasons, filelib has been updated so all requests now use emulated redirects.
  For this reason, manually disabling emulateredirects will no longer have any effect (and will generate a debugging message).

=== 3.11 ===
* PHPUnit has been upgraded to 9.5 (see MDL-71036 for details).
  That comes with a few changes:
  - Breaking: All the changes that were deprecated with PHPUnit 8.5
    are now removed (see the 3.10 section below).
  - Breaking: assertContains() now performs stricter comparison (like assertSame()
    does). New assertContainsEquals() has been created to provide the old
    behavior.
  - Deprecation: A number of file-related assertions have been deprecated, will
    be removed with PHPUnit 10. Alternatives for all them have been created:
      - assertNotIsReadable()         -> assertIsNotReadable()
      - assertNotIsWritable()         -> assertIsNotWritable()
      - assertDirectoryNotExists()    -> assertDirectoryDoesNotExist()
      - assertDirectoryNotIsReadable()-> assertDirectoryIsNotReadable()
      - assertDirectoryNotIsWritable()-> assertDirectoryIsNotWritable()
      - assertFileNotExists()         -> assertFileDoesNotExist()
      - assertFileNotIsReadable()     -> assertFileIsNotReadable()
      - assertFileNotIsWritable()     -> assertFileIsNotWritable()
  - Deprecation: Regexp-related assertions have been deprecated, will be
    removed with PHPUnit 10. Alternatives for all them have been created:
      - assertRegExp()     -> assertMatchesRegularExpression()
      - assertNotRegExp()  -> assertDoesNotMatchRegularExpression()
  - Deprecation: The expectException() for Notice, Warning, Deprecation and
    Error is deprecated, will be removed with PHPUnit 10. New expectations
    have been created to better define the expectation:
      - expectDeprecation() for E_DEPRECATED and E_USER_DEPRECATED.
      - expectNotice() for E_NOTICE, E_USER_NOTICE, and E_STRICT.
      - expectWarning() for E_WARNING and E_USER_WARNING.
      - expectError() for everything else.
   - Deprecation: The Mock->at() matcher has been deprecated and will be
     removed with PHPUnit 10. Switch to better, more deterministic and clearer
     matchers is recommended (->once(), ->exactly(), ->never()...).
   - Deprecation: The Mock->setMethods() method has been *silently* deprecated
     and will be removed in the future. Change uses to the new Mock->onlyMethods()
     alternative. Also, it doesn't accept "null" anymore, new default must
     be [] (empty array).
   - Mostly internal: With the raise to PHP 7.3 as lower version supported,
     various internal bits perform now stricter type checking in params and
     return values. If your tests have own-created comparators, assertions...
     they may need to be adjusted.
   - Mostly internal: The phpunit.xml schema has changed, basically removing
     the old <filter> section and replacing it with a new, less confusing
     <coverage> section. Also the elements within them have been changed:
       - <whitelist> has been replaced by <include>.
       - <exclude> is not a child of <whitelist> anymore, but of <coverage>.
     Note that this only will affect if you've custom phpunit.xml files
     instead of using the automatically generated ones by Moodle.
   - Deprecation: Related to the previous point, the $whitelistxxx properties
     used by the coverage.php files have been deprecated (will continue
     working until Moodle 4.3) to follow the same pattern:
       - whitelistfolders -> includelistfolders
       - whitelistfiles   -> includelistfiles
   - Internal: Custom autoloaders are deprecated and will be removed with
     PHPUnit 10. Hence we have removed our one already.
     Note that it was not useful since PHPUnit 8.5, where the ability
     to run tests by class name was removed.
   - Warning: Because of some new restrictions about how test files and
     test classes must be named (that Moodle haven't followed ever) it's not
     possible to run individual test files any more. Use any of the alternative
     execution methods (filter, suite, config) to specify which tests
     you want to run. This will be hopefully fixed in MDL-71049
     once it has been agreed which the best way to proceed is.
* The horde library has been updated to version 5.2.23.
* New optional parameter $extracontent for print_collapsible_region_start(). This allows developers to add interactive HTML elements
  (e.g. a help icon) after the collapsible region's toggle link.
* Final deprecation i_dock_block() in behat_deprecated.php
* Final deprecation of get_courses_page. Function has been removed and core_course_category::get_courses() should be
  used instead.
* New encryption API in \core\encryption allows secure encryption and decryption of data. By
  default the key is stored in moodledata but admins can configure a different, more secure
  location in config.php if required. To get the best possible security for this feature, we
  recommend enabling the Sodium PHP extension.
  The OpenSSL alternative for this API, used when Sodium is not available, is considered deprecated
  at all effects, and will be removed in Moodle 4.2. See MDL-71421 for more information.
* Behat timeout constants behat_base::TIMEOUT, EXTENDED_TIMEOUT, and REDUCED_TIMEOUT, which were deprecated in 3.7, have been removed.
* \core_table\local\filter\filterset::JOINTYPE_DEFAULT is being changed from 1 (ANY) to 2 (ALL). Filterset implementations
  can override the default filterset join type by overriding \core_table\local\filter\filterset::get_join_type() instead.
* HTMLPurifier has been upgraded to the latest version - 4.13.0
* Markdown lib has been upgraded to the latest version - 1.9.0
* The minify lib has been upgraded to 1.3.63 and pathconvertor to 1.1.3
* A new optional parameter `$sort` has been added to all `$context->get_capabilities()` methods to be able to define order of
  returned capability array.
* Spout has been upgraded to the latest version - 3.1.0
* emoji-data has been upgraded to 6.0.0.
* The final deprecation of /message/defaultoutputs.php file and admin_page_defaultmessageoutputs.
  All their settings moved to admin/message.php (see MDL-64495). Please use admin_page_managemessageoutputs class instead.
* Behat now supports date selection from the date form element. Examples:
    - I set the field "<field_string>" to "##15 March 2021##"
    - I set the field "<field_string>" to "##first day of January last year##"
* Behat now supports date and time selection from the datetime form element. Examples:
    - I set the field "<field_string>" to "##15 March 2021 08:15##"
    - I set the field "<field_string>" to "##first day of January last year noon##"
* New DML driver method `$DB->sql_group_concat` for performing group concatenation of a field within a SQL query
* Added new class, AMD modules and WS that allow displaying forms in modal popups or load and submit in AJAX requests.
  See https://docs.moodle.org/dev/Modal_and_AJAX_forms for more details.
* New base class for defining an activity's custom completion requirements: \core_completion\activity_custom_completion.
  Activity module plugins that define custom completion conditions should implement a mod_[modname]\completion\custom_completion
  subclass and the following methods:
  - get_state(): Provides the completion state for a given custom completion rule.
  - get_defined_custom_rules(): Returns an array of the activity module's custom completion rules.
    e.g. ['completionsubmit']
  - get_custom_rule_descriptions(): Returns an associative array with values containing the user-facing textual description
    of the custom completion rules (which serve as the keys to these values).
    e.g. ['completionsubmit' => 'Must submit']
  - get_sort_order(): Returns an array listing the order the activity module's completion rules should be displayed to the user,
    including both custom completion and relevant core completion rules
    e.g. ['completionview', 'completionsubmit', 'completionusegrade']
* Admin setting admin_setting_configmulticheckbox now supports lazy-loading the options list by
  supplying a callback function instead of an array of options.
* A new core API class \core_user\fields provides ways to get lists of user fields, and SQL related to
  those fields. This replaces existing functions get_extra_user_fields(), get_extra_user_fields_sql(),
  get_user_field_name(), get_all_user_name_fields(), and user_picture::fields(), which have all been
  deprecated.
* Allow plugins to augment the curl security helper via callback. The plugin's function has to be defined as
  plugintype_pluginname_curl_security_helper in pluginname/lib.php file and the function should return a plugin's security
  helper instance.
* The behat transformation 'string time to timestamp' no longer supports datetime format. If provided, the format must
  be strftime compatible. Example:
    - I should see "##tomorrow noon##%A, %d %B %Y, %I:%M %p##"
* External functions implementation classes should use 'execute' as the method name, in which case the
  'methodname' property should not be specified in db/services.php file.
* The core_grades_create_gradecategory webservice has been deprecated in favour of core_grades_create_gradecategories, which is
  functionally identical but allows for parallel gradecategory creations by supplying a data array to the webservice.
* The signature of the get_context_name() function in the abstract class context and all extending classes (such as context_course)
  has been extended. The new parameter allows the to get the name without escaped characters.
* The signature of the question_category_options() has been extended. The new parameter allows the to get the categories name
  in the returned array without escaped characters.
* The \core\hub\site_registration_form::add_select_with_email() method has been deprecated in favour of
  \core\hub\site_registration_form::add_checkbox_with_email().

=== 3.10 ===
* PHPUnit has been upgraded to 8.5. That comes with a few changes:
  - Breaking change: All the "template methods" (setUp(), tearDown()...) now require to return void. This implies
    that the minimum version of PHP able to run tests will be PHP 7.1
  - A good number of assertions have been deprecated with this version
    and will be removed in a future one. In core all cases have been removed
    (so it's deprecation-warnings free). It's recommended to perform the
    switch to their new counterparts ASAP:
      - assertInternalType() has been deprecated. Use the assertIsXXX() methods instead.
      - assertArraySubset() has been deprecated. Use looping + assertArrayHasKey() or similar.
      - @expectedExceptionXXX annotations have been deprecated. Use the expectExceptionXXX()
        methods instead (and put them exactly before the line that is expected to throw the exception).
      - assertAttributeXXX() have been deprecated. If testing public attributes use normal assertions. If
        testing non-public attributes... you're doing something wrong :-)
      - assertContains() to find substrings on strings has been deprecated. Use assertStringContainsString() instead.
        (note that there are "IgnoringCase()" variants to perform case-insensitive matching.
      - assertEquals() extra params have been deprecated and new assertions for them created:
        - delta => use assertEqualsWithDelta()
        - canonicalize => use assertEqualsCanonicalizing()
        - ignoreCase => use assertEqualsIgnoringCase()
        - maxDepth => removed without replacement.
  - The custom printer that was used to show how to rerun a failure has been removed, it was old and "hacky"
    solution, for more information about how to run tests, see the docs, there are plenty of options.
  - phpunit/dbunit is not available any more and it has been replaced by a lightweight phpunit_dataset class, able to
    load XML/CSV and PHP arrays, send the to database and return rows to calling code (in tests). That implies the
    follwoing changes in the advanced_testcase class:
      - createFlatXMLDataSet() has been removed. No uses in core, uses can switch to createXMLDataSet() (read below).
      - createXMLDataSet() has been deprecated. Use dataset_from_files() instead.
      - createCsvDataSet() has been deprecated. Use dataset_from_files() instead.
      - createArrayDataSet() has been deprecated. This method was using the phpunit_ArrayDataSet class
        that has been also removed from core. Use dataset_from_array() instead.
      - loadDataSet() has been deprecated. Use phpunit_dataset->to_database() instead.
      - All the previous uses of phpunit/dbunit methods like Dataset:getRows(), Dataset::getRowCount()
        must be replaced by the new phpunit_dataset->get_rows() method.
* Retains the source course id when a course is copied from another course on the same site.
* Added function setScrollable in core/modal. This function can be used to set the modal's body to be scrollable or not
  when the modal's height exceeds the browser's height. This is also supported in core/modal_factory through the
  'scrollable' config parameter which can be set to either true or false. If not explicitly defined, the default value
  of 'scrollable' is true.
* The `$CFG->behat_retart_browser_after` configuration setting has been removed.
  The browser session is now restarted between all tests.
* add_to_log() has been through final deprecation, please rewrite your code to the new events API.
* The following functions have been finally deprecated and can not be used anymore:
  - print_textarea
  - calendar_get_all_allowed_types
  - groups_get_all_groups_for_courses
  - events_get_cached
  - events_uninstall
  - events_cleanup
  - events_dequeue
  - events_get_handlers
  - get_roles_on_exact_context
  - get_roles_with_assignment_on_context
  - message_add_contact
  - message_remove_contact
  - message_unblock_contact
  - message_block_contact
  - message_get_contact
  - get_legacy_logdata
  - set_legacy_logdata
  - get_legacy_eventname
  - get_legacy_eventdata
* The following renamed classes have been completely removed:
    - course_in_list (now: core_course_list_element)
    - coursecat (now: core_course_category)
* The form element 'htmleditor', which was deprecated in 3.6, has been removed.
* The `core_output_load_fontawesome_icon_map` web service has been deprecated and replaced by
  `core_output_load_fontawesome_icon_system_map` which takes the name of the theme to generate the icon system map for.
* A new parameter `$rolenamedisplay` has been added to `get_viewable_roles()` and `get_switchable_roles` to define how role names
  should be returned.
* The class coursecat_sortable_records has been removed.
* Admin setting admin_setting_configselect now supports lazy-loading the options list by supplying
  a callback function instead of an array of options.
* Admin setting admin_setting_configselect now supports validating the selection by supplying a
  callback function.
* The task system has new functions adhoc_task_starting() and scheduled_task_starting() which must
  be called before executing a task, and a new function \core\task\manager::get_running_tasks()
  returns information about currently-running tasks.
* New library function rename_to_unused_name() to rename a file within its current location.
* Constant \core_h5p\file_storage::EDITOR_FILEAREA has been deprecated
  because it's not required any more.
* The ZipStream-PHP library has been added to Moodle core in /lib/zipstream.
* The php-enum library has been added to Moodle core in /lib/php-enum.
* The http-message library has been added to Moodle core in /lib/http-message.
* Methods `filetypes_util::is_whitelisted()` and `filetypes_util::get_not_whitelisted()` have been deprecated and
  renamed to `is_listed()` and `get_not_listed()` respectively.
* Method `mustache_helper_collection::strip_blacklisted_helpers()` has been deprecated and renamed to
  `strip_disallowed_helpers()`.
* A new admin externalpage type `\core_admin\local\externalpage\accesscallback` for use in plugin settings is available that allows
  a callback to be provided to determine whether page can be accessed.
* New setting $CFG->localrequestdir overrides which defaults to sys_get_temp_dir()
* Function redirect() now emits a line of backtrace into the X-Redirect-By header when debugging is on
* New DML function $DB->delete_records_subquery() to delete records based on a subquery in a way
  that will work across databases.
* Add support for email DKIM signatures via $CFG->emaildkimselector

=== 3.9 ===
* Following function has been deprecated, please use \core\task\manager::run_from_cli().
    - cron_run_single_task()
* Following class has been deprecated, please use \core\task\manager.
    - \tool_task\run_from_cli
* Following CLI scripts has been deprecated:
  - admin/tool/task/cli/schedule_task.php please use admin/cli/scheduled_task.php
  - admin/tool/task/cli/adhoc_task.php please use admin/cli/adhoc_task.php
* Old Safe Exam Browser quiz access rule (quizaccess_safebrowser) replaced by new Safe Exam Browser access rule (quizaccess_seb).
  Experimental setting enablesafebrowserintegration was deleted.
* New CFPropertyList library has been added to Moodle core in /lib/plist.
* behat_data_generators::the_following_exist() has been removed, please use
  behat_data_generators::the_following_entities_exist() instead. See MDL-67691 for more info.
* admin/tool/task/cli/adhoc_task.php now observers the concurrency limits.
  If you want to get the previous (unlimited) behavior, use the --ignorelimits switch).
* Removed the following deprecated functions:
  - question_add_tops
  - question_is_only_toplevel_category_in_context
* format_float() now accepts a special value (-1) as the $decimalpoints parameter
  which means auto-detecting number of decimal points.
* plagiarism_save_form_elements() has been deprecated. Please use {plugin name}_coursemodule_edit_post_actions() instead.
* plagiarism_get_form_elements_module() has been deprecated. Please use {plugin name}_coursemodule_standard_elements() instead.
* Changed default sessiontimeout to 8 hours to cover most normal working days
* Plugins can now explicitly declare supported and incompatible Moodle versions in version.php
  - $plugin->supported = [37,39];
    supported takes an array of ascending numbers, that correspond to a range of branch numbers of supported versions, inclusive.
    Moodle versions that are outside of this range will produce a message notifying at install time, but will allow for installation.
  - $plugin->incompatible = 36;
    incompatible takes a single int corresponding to the first incompatible branch. Any Moodle versions including and
    above this will be prevented from installing the plugin, and a message will be given when attempting installation.
* Added the <component>_bulk_user_actions() callback which returns a list of custom action_links objects
* Add 'required' admin flag for mod forms allows elements to be toggled between being required or not in admin settings.
  - In mod settings, along with lock, advanced flags, the required flag can now be set with $setting->set_required_flag_options().
    The name of the admin setting must be exactly the same as the mod_form element.
  - Currently supported by:
    - mod_assign
    - mod_quiz
* Added a native MySQL / MariaDB lock implementation
* The database drivers (moodle_database and subclasses) don't need to implement get_columns() anymore.
  They have to implement fetch_columns instead.
* Added function cleanup_after_drop to the database_manager class to take care of all the cleanups that need to be done after a table is dropped.
* The 'xxxx_check_password_policy' callback now only fires if $CFG->passwordpolicy is true
* grade_item::update_final_grade() can now take an optional parameter to set the grade->timemodified. If not present the current time will carry on being used.
* lib/outputrequirementslib::get_jsrev now is public, it can be called from other classes.
* H5P libraries have been moved from /lib/h5p to h5p/h5plib as an h5plib plugintype.
* mdn-polyfills has been renamed to polyfills. The reason there is no polyfill from the MDN is
  because there is no example polyfills on the MDN for this functionality.
* AJAX pages can be called without requiring a session lock if they set READ_ONLY_SESSION to true, eg.
  define('READ_ONLY_SESSION', true); Note - this also requires $CFG->enable_read_only_sessions to be set to true.
* External functions can be called without requiring a session lock if they define 'readonlysession' => true in
  db/services.php. Note - this also requires $CFG->enable_read_only_sessions to be set to true.
* database_manager::check_database_schema() now checks for missing and extra indexes.
* Implement a more direct xsendfile_file() method for an alternative_file_system_class
* A new `dynamic` table interface has been defined, which allows any `flexible_table` to be converted into a table which
  is updatable via ajax calls. See MDL-68495 and `\core_table\dynamic` for further information.
* The core/notification module has been updated to use AMD modals for its confirmation and alert dialogues.
  The confirmation dialogue no longer has a configurable "No" button as per similar changes in MDL-59759.
  This set of confirmation modals was unintentionally missed from that deprecation process.
* The download_as_dataformat() method has been deprecated. Please use \core\dataformat::download_data() instead
* The following functions have been updated to support passing in an array of group IDs (but still support passing in a single ID):
  * groups_get_members_join()
  * groups_get_members_ids_sql()
* Additional parameters were added to core_get_user_dates:
    - type: specifies the calendar type. Optional, defaults to Gregorian.
    - fixday: Whether to remove leading zero for day. Optional, defaults to 1.
    - fixhour: Whether to remove leading zero for hour. Optional, defaults to 1.
* Legacy cron has been deprecated and will be removed in Moodle 4.1. This includes the functions:
  - cron_execute_plugin_type()
  - cron_bc_hack_plugin_functions()
  Please, use the Task API instead: https://moodledev.io/docs/apis/subsystems/task
* Introduce new hooks for plugin developers:
    - <component>_can_course_category_delete($category)
    - <component>_can_course_category_delete_move($category, $newcategory)
  These hooks allow plugin developers greater control over category deletion. Plugin can return false in those
  functions if category deletion or deletion with content move to the new parent category is not permitted.
  Both $category and $newcategory params are instances of core_course_category class.
    - <component>_pre_course_category_delete_move($category, $newcategory)
  This hook is expanding functionality of existing <component>_pre_course_category_delete hook and allow plugin developers
  to execute code prior to category deletion when its content is moved to another category.
  Both $category and $newcategory params are instances of core_course_category class.
    - <component>_get_course_category_contents($category)
  This hook allow plugin developers to add information that is displayed on category deletion form. Function should
  return string, which will be added to the list of category contents shown on the form. $category param is an instance
  of core_course_category class.
* Data generator create_user in both unittests and behat now validates user fields and triggers user_created event

=== 3.8 ===
* Add CLI option to notify all cron tasks to stop: admin/cli/cron.php --stop
* The rotate_image function has been added to the stored_file class (MDL-63349)
* The yui checknet module is removed. Call \core\session\manager::keepalive instead.
* The generate_uuid() function has been deprecated. Please use \core\uuid::generate() instead.
* Remove lib/pear/auth/RADIUS.php (MDL-65746)
* Core components are now defined in /lib/components.json instead of coded into /lib/classes/component.php
* Subplugins should now be defined using /db/subplugins.json instead of /db/subplugins.php
* The following functions have been finally deprecated and can not be used anymore:
    * allow_override()
    * allow_assign()
    * allow_switch()
    * https_required()
    * verify_https_required()
* Remove duplicate font-awesome SCSS, Please see /theme/boost/scss/fontawesome for usage (MDL-65936)
* Remove lib/pear/Crypt/CHAP.php (MDL-65747)
* New output component available: \core\output\checkbox_toggleall
  - This allows developers to easily output groups of checkboxes that can be toggled by master controls in the form of a checkbox or
    a button. Action elements which perform actions on the selected checkboxes can also be enabled/disabled depending on whether
    at least a single checkbox item is selected or not.
* Final deprecation (removal) of the core/modal_confirm dialogue.
* Upgrade scssphp to v1.0.2, This involves renaming classes from Leafo => ScssPhp as the repo has changed.
* Implement supports_xsendfile() method and allow support for xsendfile in alternative_file_system_class
  independently of local files (MDL-66304).
* The methods get_local_path_from_storedfile and get_remote_path_from_storedfile in lib/filestore/file_system.php
  are now public. If you are overriding these then you will need to change your methods to public in your class.
* It is now possible to use sub-directories for AMD modules.
  The standard rules for Level 2 namespaces also apply to AMD modules.
  The sub-directory used must be either an valid component, or placed inside a 'local' directory to ensure that it does not conflict with other components.

    The following are all valid module names and locations in your plugin:
      mod_forum/view: mod/forum/amd/src/view.js
      mod_forum/local/views/post: mod/forum/amd/src/local/views/post
      mod_forum/form/checkbox-toggle: mod/forum/amd/src/form/checkbox-toggle.js

    The following are all invalid module names and locations in your plugin:
      mod_forum/views/post: mod/forum/amd/src/views/post
* The 'xxxx_check_password_policy' method now has an extra parameter: $user. It contains the user object to perform password
validation against and defaults to null (so, no user needed) if not provided.
* It is now possible to use sub-directories when creating mustache templates.
  The standard rules for Level 2 namespaces also apply to templates.
  The sub-directory used must be either an valid component, or placed inside a 'local' directory to ensure that it does not conflict with other components.

    The following are all valid template names and locations in your plugin:
      mod_forum/forum_post: mod/forum/templates/forum_post.mustache
      mod_forum/local/post/user: mod/forum/templates/local/post/user.mustache
      mod_forum/form/checkbox_toggle: mod/forum/templates/form/checkbox_toggle.mustache

    The following are _invalid_ template names and locations:
      mod_forum/post/user: mod/forum/templates/local/post/user.mustache
* Following behat steps have been removed from core:
    - I go to "<gradepath_string>" in the course gradebook
* A new admin setting widget 'core_admin\local\settings\filesize' is added.
* Core capabilities 'moodle/community:add' and 'moodle/community:download' have been removed from core as part of Moodle.net sunsetting.
* As part of Moodle.net sunsetting process the following hub api functions have been deprecated:
    - get_courses
    - unregister_courses
    - register_course
    - add_screenshot
    - download_course_backup
    - upload_course_backup
* A new setting 'Cache templates' was added (see MDL-66367). This setting determines if templates are cached or not.
  This setting can be set via the UI or by defining $CFG->cachetemplates in your config.php file. It is a boolean
  and should be set to either false or true. Developers will probably want to set this to false.
* The core_enrol_edit_user_enrolment webservice has been deprecated. Please use core_enrol_submit_user_enrolment_form instead.
* \single_button constructor has a new attributes param to add attributes to the button HTML tag.
* Improved url matching behaviour for profiled urls and excluded urls
* Attempting to use xsendfile via the 3rd param of readstring_accel() is now ignored.
* New H5P libraries have been added to Moodle core in /lib/h5p.
* New H5P core subsystem have been added.
* Introduced new callback for plugin developers '<component>_get_path_from_pluginfile($filearea, $args)': This will return
the itemid and filepath for the filearea and path defined in $args. It has been added in order to get the correct itemid and
filepath because some components, such as mod_page or mod_resource, add the revision to the URL where the itemid should be placed
(to prevent caching problems), but then they don't store it in database.
* New utility function \core_form\util::form_download_complete should be called if your code sends
  a file with Content-Disposition: Attachment in response to a Moodle form submit button (to ensure
  that disabled submit buttons get re-enabled in that case). It is automatically called by the
  filelib.php send_xx functions.
* If you have a form which sends a file in response to a Moodle form submit button, but you cannot
  call the above function because the file is sent by a third party library, then you should add
  the attribute data-double-submit-protection="off" to your form.

=== 3.7 ===

* Nodes in the navigation api can have labels for each group. See set/get_collectionlabel().
* The method core_user::is_real_user() now returns false for userid = 0 parameter
* 'mform1' dependencies (in themes, js...) will stop working because a randomly generated string has been added to the id
attribute on forms to avoid collisions in forms loaded in AJAX requests.
* A new method to allow queueing or rescheduling of an existing scheduled task was added. This allows an existing task
  to be updated or queued as required. This new functionality can be found in \core\task\manager::reschedule_or_queue_adhoc_task.
* Icons are displayed for screen readers unless they have empty alt text (aria-hidden). Do not provide an icon with alt text immediately beside an element with exactly the same text.
* admin_settingpage has a new function hide_if(), modeled after the same functionality in the forms library. This allows admin settings to be dynamically hidden based on the values of other settings.
* The \core_rating provider's get_sql_join function now accepts an optional $innerjoin parameter.
  It is recommended that privacy providers using this function call rewrite any long query into a number of separate
  calls to add_from_sql for improved performance, and that the new argument is used.
  This will allow queries to remain backwards-compatible with older versions of Moodle but will have significantly better performance in version supporting the innerjoin parameter.
* /message/defaultoutputs.php file and admin_page_defaultmessageoutputs class have been deprecated
  and all their settings moved to admin/message.php (see MDL-64495). Please use admin_page_managemessageoutputs class instead.
* A new parameter $lang has been added to mustache_template_source_loader->load_with_dependencies() method
  so it is possible for Mustache to request string in a specific language.
* Behat timeout constants behat_base::TIMEOUT, EXTENDED_TIMEOUT, and REDUCED_TIMEOUT have been
  deprecated. Please instead use the functions behat_base::get_timeout(), get_extended_timeout(),
  and get_reduced_timeout(). These allow for timeouts to be increased by a setting in config.php.
* The $draftitemid parameter of file_save_draft_area_files() function now supports the constant IGNORE_FILE_MERGE:
  When the parameter is set to that constant, the function won't process file merging, keeping the original state of the file area.
  Notice also than when $text is set, pluginfile rewrite won't be processed so the text will not be modified.
* Introduced new callback for plugin developers '<component>_pre_processor_message_send($procname, $proceventdata)':
  This will allow any plugin to manipulate messages or notifications before they are sent by a processor (email, mobile...)
* New capability 'moodle/category:viewcourselist' in category context that controls whether user is able to browse list of courses
  in this category. To work with list of courses use API methods in core_course_category and also 'course' form element.
* It is possible to pass additional conditions to get_courses_search();
  core_course_category::search_courses() now allows to search only among courses with completion enabled.
* Add support for a new xxx_after_require_login callback
* A new conversation type has been created for self-conversations. During the upgrading process:
  - Firstly, the existing self-conversations will be starred and migrated to the new type, removing the duplicated members in the
  message_conversation_members table.
  - Secondly, the legacy self conversations will be migrated from the legacy 'message_read' table. They will be created using the
  new conversation type and will be favourited.
  - Finally, the self-conversations for all remaining users without them will be created and starred.
Besides, from now, a self-conversation will be created and starred by default to all the new users (even when $CFG->messaging
is disabled).
* New optional parameter $throwexception for \get_complete_user_data(). If true, an exception will be thrown when there's no
  matching record found or when there are multiple records found for the given field value. If false, it will simply return false.
  Defaults to false when not set.
* Exposed submit button to allow custom styling (via customclassoverride variable) which can override btn-primary/btn-secondary classes
* `$includetoken` parameter type has been changed. Now supports:
   boolean: False indicates to not include the token, true indicates to generate a token for the current user ($USER).
   integer: Indicates to generate a token for the user whose id is the integer value.
* The following functions have been updated to support the new usage:
    - make_pluginfile_url
    - file_rewrite_pluginfile_urls
* New mform element 'float' handles localised floating point numbers.

=== 3.6 ===

* A new token-based version of pluginfile.php has been added which can be used for out-of-session file serving by
  setting the `$includetoken` parameter to true on the `moodle_url::make_pluginfile_url()`, and
  `moodle_url::make_file_url()` functions.
* The following picture functions have been updated to support use of the new token-based file serving:
    - print_group_picture
    - get_group_picture_url
* The `user_picture` class has a new public `$includetoken` property which can be set to make use of the new token-based
  file serving.
* Custom AJAX handlers for the form autocomplete fields can now optionally return string in their processResults()
  callback. If a string is returned, it is displayed instead of the list of suggested items. This can be used, for
  example, to inform the user that there are too many items matching the current search criteria.
* The form element 'htmleditor' has been deprecated. Please use the 'editor' element instead.
* The print_textarea() function has been deprecated. Please use $OUTPUT->print_textarea() instead.
* The following functions have been finally deprecated and can not be used any more:
    - external_function_info()
    - core_renderer::update_module_button()
    - events_trigger()
    - events_cron()
    - events_dispatch()
    - events_is_registered()
    - events_load_def()
    - events_pending_count()
    - events_process_queued_handler()
    - events_queue_handler()
    - events_trigger_legacy()
    - events_update_definition()
    - get_file_url()
    - course_get_cm_rename_action()
    - course_scale_used()
    - site_scale_used()
    - clam_message_admins()
    - get_clam_error_code()
    - get_records_csv()
    - put_records_csv()
    - print_log()
    - print_mnet_log()
    - print_log_csv()
    - print_log_xls()
    - print_log_ods()
    - build_logs_array()
    - get_logs_usercourse()
    - get_logs_userday()
    - get_logs()
    - prevent_form_autofill_password()
    - prefixed_tablenode_transformations()
    - core_media_renderer
    - core_media
* Following api's have been removed in behat_config_manager, please use behat_config_util instead.
    - get_features_with_tags()
    - get_components_steps_definitions()
    - get_config_file_contents()
    - merge_behat_config()
    - get_behat_profile()
    - profile_guided_allocate()
    - merge_config()
    - clean_path()
    - get_behat_tests_path()
* Following behat steps have been removed from core:
    - I set the field "<field_string>" to multiline
    - I follow "<link_string>"" in the open menu
* The following behat steps have been deprecated, please do not use these step definitions any more:
    - behat_navigation.php: i_navigate_to_node_in()
    - theme/boost/tests/behat/behat_theme_boost_behat_navigation.php: i_navigate_to_node_in()
  Use one of the following steps instead:
    - I navigate to "PATH > ITEM" in current page administration
    - I navigate to "PATH > ITEM" in site administration
    - I navigate to course participants
    - I navigate to "TAB1 > TAB2" in the course gradebook
  If some items are not available without Navigation block at all, one can use combination of:
    - I add the "Navigation" block if not present
    - I click on "LINK" "link" in the "Navigation" "block"
* The core\session\util class has been removed. This contained one function only used by the memcached class which has
  been moved there instead (connection_string_to_memcache_servers).
* Removed the lib/password_compat/lib/password.php file.
* The eventslib.php file has been deleted and its functions have been moved to deprecatedlib.php. The affected functions are:
  - events_get_cached()
  - events_uninstall()
  - events_cleanup()
  - events_dequeue()
  - events_get_handlers()
* coursecat::get() now has optional $user parameter.
* coursecat::is_uservisible() now has optional $user parameter.
* Removed the lib/form/submitlink.php element which was deprecated in 3.2.
* The user_selector classes do not support custom list of extra identity fields any more. They obey the configured user
  policy and respect the privacy setting made by site administrators. The list of user identifiers should never be
  hard-coded. Instead, the setting $CFG->showuseridentity should be always respected, which has always been the default
  behaviour (MDL-59847).
* The function message_send() in messagelib.php will now only take the object \core\message\message as a parameter.
* The method message_sent::create_from_ids() parameter courseid is now required. A debugging
  message was previously displayed, and the SITEID was used, when not provided.
* The method \core\message\manager::send_message() now only takes the object \core\message\message as the first parameter.
* Following functions have been deprecated, please use get_roles_used_in_context.
    - get_roles_on_exact_context()
    - get_roles_with_assignment_on_context()
* New functions to support the merging of user draft areas from the interface; see MDL-45170 for details:
  - file_copy_file_to_file_area()
  - file_merge_draft_areas()
  - file_replace_file_area_in_text()
  - extract_draft_file_urls_from_text()
* Class coursecat is now alias to autoloaded class core_course_category, course_in_list is an alias to
  core_course_list_element, class coursecat_sortable_records is deprecated without replacement.
* \core_user_external::create_users() and \core_user_external::update_users() can now accept more user profile fields so user
  creation/update via web service can now be very similar to the edit profile page's functionality. The new fields that have been
  added are:
  - maildisplay
  - interests
  - url
  - icq
  - skype
  - aim
  - yahoo
  - msn
  - institution
  - department
  - phone1
  - phone2
  - address
* New function mark_user_dirty() must be called after changing data that gets cached in user sessions. Examples:
  - Assigning roles to users.
  - Unassigning roles from users.
  - Enrolling users into courses.
  - Unenrolling users from courses.
* New optional parameter $context for the groups_get_members_join() function and ability to filter users that are not members of
any group. Besides, groups_get_members_ids_sql, get_enrolled_sql and get_enrolled_users now accepts -1 (USERSWITHOUTGROUP) for
the groupid field.
* Added $CFG->conversionattemptlimit setting to config.php allowing a maximum number of retries before giving up conversion
  of a given document by the assignfeedback_editpdf\task\convert_submissions task. Default value: 3.
* The following events have been deprecated and should not be used any more:
  - message_contact_blocked
  - message_contact_unblocked
  The reason for this is because you can now block/unblock users without them necessarily being a contact. These events
  have been replaced with message_user_blocked and message_user_unblocked respectively.
* The event message_deleted has been changed, it no longer records the value of the 'useridto' due to
  the introduction of group messaging. Please, if you have any observers or are triggering this event
  in your code you will have to make some changes!
* The gradebook now supports the ability to accept files as feedback. This can be achieved by adding
  'feedbackfiles' to the $grades parameter passed to grade_update().
    For example -
        $grades['feedbackfiles'] = [
            'contextid' => 1,
            'component' => 'mod_xyz',
            'filearea' => 'mod_xyz_feedback',
            'itemid' => 2
        ];
  These files will be then copied to the gradebook file area.
* Allow users to choose who can message them for privacy reasons, with a 'growing circle of contactability':
  - Added $CFG->messagingallusers, for enabling messaging to all site users. Default value: 0.
    When $CFG->messagingallusers = false users can choose being contacted by only contacts or contacts and users sharing a course with them.
    In that case, the default user preference is MESSAGE_PRIVACY_COURSEMEMBER (users sharing a course).
    When $CFG->messagingallusers = true users have a new option for the privacy messaging preferences: "Anyone on the site". In that case,
    the default user preference is MESSAGE_PRIVACY_SITE (all site users).
  - Added $CFG->keepmessagingallusersenabled setting to config.php to force enabling $CFG->messagingallusers during the upgrading process.
    Default value: 0.
    When $CFG->keepmessagingallusersenabled is set to true, $CFG->messagingallusers will be also set to true to enable messaging site users.
    However, when it is empty, $CFG->messagingallusers will be disabled during the upgrading process, so the users will only be able to
    message contacts and users sharing a course with them.
* There has been interface and functional changes to admin_apply_default_settings() (/lib/adminlib.php).  The function now takes two
  additional optional parameters, $admindefaultsettings and $settingsoutput.  It also has a return value $settingsoutput.
  The function now does not need to be called twice to ensure all default settings are set.  Instead the function calls itself recursively
  until all settings have been set. The additional parameters are used recursively and shouldn't be need to be explicitly passed in when calling
  the function from other parts of Moodle.
  The return value: $settingsoutput is an array of setting names and the values that were set by the function.
* Webservices no longer update the lastaccess time for a user in a course. Call core_course_view_course() manually if needed.
* A new field has been added to the context table. Please ensure that any contxt preloading uses get_preload_record_columns_sql or get_preload_record_columns to fetch the list of columns.

=== 3.5 ===

* There is a new privacy API that every subsystem and plugin has to implement so that the site can become GDPR
  compliant. Plugins use this API to report what information they store or process regarding users, and provide ability
  to export and delete personal data. See https://moodledev.io/docs/apis/subsystems/privacy for guidelines on how to implement the
  privacy API in your plugin.
* The cron runner now sets up a fresh PAGE and OUTPUT between each task.
* The core_renderer methods notify_problem(), notify_success(), notify_message() and notify_redirect() that were
  deprecated in Moodle 3.1 have been removed. Use \core\notification::add(), or \core\output\notification as required.
* The maximum supported precision (the total number of digits) for XMLDB_TYPE_NUMBER ("number") fields raised from 20 to
  38 digits. Additionally, the whole number part (precision minus scale) must not be longer than the maximum length of
  integer fields (20 digits). Note that PHP floats commonly support precision of roughly 15 digits only (MDL-32113).
* Event triggering and event handlers:
    - The following events, deprecated since moodle 2.6, have been finally removed: groups_members_removed,
      groups_groupings_groups_removed, groups_groups_deleted, groups_groupings_deleted.
* The following functions have been finally deprecated and can not be used any more:
  - notify()
* XMLDB now validates the PATH attribute on every install.xml file. Both the XMLDB editor and installation will fail
  when a problem is detected with it. Please ensure your plugins contain correct directory relative paths.
* Add recaptchalib_v2.php for support of reCAPTCHA v2.
* Plugins can define class 'PLUGINNAME\privacy\local\sitepolicy\handler' if they implement an alternative mechanisms for
  site policies managements and agreements. Administrators can define which component is to be used for handling site
  policies and agreements.
* Scripts can define a constant NO_SITEPOLICY_CHECK and set it to true before requiring the main config.php file. It
  will make the require_login() skipping the test for the user's policyagreed status. This is useful for plugins that
  act as a site policy handler.
* There is a new is_fulltext_search_supported() DML function. The default implementation returns false. This function
  is used by 'Simple search' global search engine to determine if the database full-text search capabilities can be used.
* The following have been removed from the list of core subsystems:
   - core_register
   - core_publish
  Following this change, \core_register_renderer and \core_publish_renderer have been removed and their methods have been
  moved to \core_admin_renderer and \core_course_renderer respectively.

=== 3.4 ===

* oauth2_client::request method has an extra parameter to specify the accept header for the response (MDL-60733)
* The following functions, previously used (exclusively) by upgrade steps are not available
  anymore because of the upgrade cleanup performed for this version. See MDL-57432 for more info:
    - upgrade_mimetypes()
    - upgrade_fix_missing_root_folders_draft()
    - upgrade_minmaxgrade()
    - upgrade_course_tags()

* Added new moodleform element 'filetypes' and new admin setting widget 'admin_setting_filetypes'. These new widgets
  allow users to define a list of file types; either by typing them manually or selecting them from a list. The widgets
  directly support the syntax used to feed the 'accepted_types' option of the filemanager and filepicker elements. File
  types can be specified as extensions (.jpg or just jpg), mime types (text/plain) or groups (image).
* Removed accesslib private functions: load_course_context(), load_role_access_by_context(), dedupe_user_access() (MDL-49398).
* Internal "accessdata" structure format has changed to improve ability to perform role definition caching (MDL-49398).
* Role definitions are no longer cached in user session (MDL-49398).
* External function core_group_external::get_activity_allowed_groups now returns an additional field: canaccessallgroups.
  It indicates whether the user will be able to access all the activity groups.
* file_get_draft_area_info does not sum the root folder anymore when calculating the foldercount.
* The moodleform element classes can now optionally provide a public function validateSubmitValue(). This method can be
  used to perform implicit validation of submitted values - without the need to explicitly add the validation rules to
  every form. The method should accept a single parameter with the submitted value. It should return a string with the
  eventual validation error, or an empty value if the validation passes.
* New user_picture attribute $includefullname to determine whether to include the user's full name with the user's picture.
* Enrol plugins which provide enrolment actions can now declare the following "data-action" attributes in their implementation of
  enrol_plugin::get_user_enrolment_actions() whenever applicable:
  * "editenrolment" - For editing a user'e enrolment details. Defined by constant ENROL_ACTION_EDIT.
  * "unenrol" - For unenrolling a student. Defined by constant ENROL_ACTION_UNENROL.
  These attributes enable enrol actions to be rendered via modals. If not added, clicking on the enrolment action buttons will still
  redirect the user to the appropriate enrolment action page. Though optional, it is recommended to add these attributes for a
  better user experience when performing enrol actions.
* The enrol_plugin::get_user_enrolment_actions() implementations for core enrol plugins have been removed and moved to
  the parent method itself. New enrol plugins don't have to implement get_user_enrolment_actions(), but just need to
  make sure that they override:
  - enrol_plugin::allow_manage(), and/or
  - enrol_plugin::allow_unenrol_user() or enrol_plugin::allow_unenrol()
  Existing enrol plugins that override enrol_plugin::get_user_enrolment_actions() don't have to do anything, but can
  also opt to remove their own implementation of the method if they basically have the same logic as the parent method.
* New optional parameter $enrolid for the following functions:
  - get_enrolled_join()
  - get_enrolled_sql()
  - get_enrolled_with_capabilities_join()
  Setting this parameter to a non-zero value will add a condition to the query such that only users that were enrolled
  with this enrolment method will be returned.
* New optional parameter 'closeSuggestionsOnSelect' for the enhance() function for form-autocomplete. Setting this to true will
  close the suggestions popup immediately after an option has been selected. If not specified, it defaults to true for single-select
  elements and false for multiple-select elements.
* user_can_view_profile() now also checks the moodle/user:viewalldetails capability.
* The core/modal_confirm dialogue has been deprecated. Please use the core/modal_save_cancel dialogue instead. Please ensure you
  update to use the ModalEvents.save and ModalEvents.cancel events instead of their yes/no counterparts.
* Instead of checking the 'moodle/course:viewparticipants' and 'moodle/site:viewparticipants' capabilities use the
  new functions course_can_view_participants() and course_require_view_participants().
* $stored_file->add_to_curl_request() now adds the filename to the curl request.
* The option for Login HTTPS (authentication-only SSL) has been removed
* $CFG->loginhttps is now deprecated, do not use it.
* $PAGE->https_required and $PAGE->verify_https_required() are now deprecated. They are no longer used and will throw a coding_exception.
* $CFG->httpswwwroot is now deprecated and will always result in the same value as wwwroot.
* Added function core_role_set_view_allowed() to check if a user should be able to see a given role.
  This should be checked whenever displaying a list of roles to a user, however, core_role_set_assign_allowed may need to override it
  in some cases.
* Deprecated allow_override, allow_assign and allow_switch and replaced with core_role_set_*_allowed to avoid function names conflicting.

=== 3.3.1 ===

* ldap_get_entries_moodle() now always returns lower-cased attribute names in the returned entries.
  It was suppposed to do so before, but it actually didn't.

=== 3.3 ===

* Behat compatibility changes are now being documented at https://moodledev.io
* PHPUnit's bootstrap has been changed to use HTTPS wwwroot (https://www.example.com/moodle) from previous HTTP version. Any
  existing test expecting the old HTTP URLs will need to be switched to the new HTTPS value (reference: MDL-54901).
* The information returned by the idp list has changed. This is usually only rendered by the login page and login block.
  The icon attribute is removed and an iconurl attribute has been added.
* Support added for a new type of external file: FILE_CONTROLLED_LINK. This is an external file that Moodle can control
  the permissions. Moodle makes files read-only but can grant temporary write access.
    When accessing a URL, the info from file_browser::get_file_info will be checked to determine if the user has write access,
    if they do - the remote file will have access controls set to allow editing.
* The method moodleform::after_definition() has been added and can now be used to add some logic
  to be performed after the form's definition was set. This is useful for intermediate subclasses.
* Moodle has support for font-awesome icons. Plugins should use the xxx_get_fontawesome_icon_map callback
  to map their custom icons to one from font-awesome.
* $OUTPUT->pix_url() has been deprecated because it is was used mostly to manually generate image tags for icons.
  We now distinguish between icons and "small images". The difference is that an icon does not have to be rendered as an image tag
  with a source. It is OK to still have "small images" - if this desired use $OUTPUT->image_icon() and $OUTPUT->image_url(). For
  other uses - use $OUTPUT->pix_icon() or the pix helper in mustache templates {{#pix}}...{{/pix}}
  For other valid use cases use $OUTPUT->image_url().
* Activity icons have been split from standard icons. Use $OUTPUT->image_icon instead of $OUTPUT->pix_icon for these
  type of icons (the coloured main icon for each activity).
* YUI module moodle-core-formautosubmit has been removed, use jquery .change() instead (see lib/templates/url_select.mustache for
  an example)
* $mform->init_javascript_enhancement() is deprecated and no longer does anything. Existing uses of smartselect enhancement
  should be switched to the searchableselector form element or other solutions.
* Return value of the validate_email() is now proper boolean as documented. Previously the function could return 1, 0 or false.
* The mcore YUI rollup which included various YUI modules such as moodle-core-notification is no longer included on every
  page. Missing YUI depdencies may be exposed by this change (e.g. missing a requirement on moodle-core-notification when
  using M.core.dialogue).
* Various legacy javascript functions have been removed:
    * M.util.focus_login_form and M.util.focus_login_error no longer do anything. Please use jquery instead. See
      lib/templates/login.mustache for an example.
    * Some outdated global JS functions have been removed and should be replaced with calls to jquery
      or alternative approaches:
        checkall, checknone, select_all_in_element_with_id, select_all_in, deselect_all_in, confirm_if, findParentNode,
        filterByParent, stripHTML
    * M.util.init_toggle_class_on_click has been removed.
* The following functions have been deprecated and should not be used any more:
  - file_storage::try_content_recovery  - See MDL-46375 for more information
  - file_storage::content_exists        - See MDL-46375 for more information
  - file_storage::deleted_file_cleanup  - See MDL-46375 for more information
  - file_storage::get_converted_document
  - file_storage::is_format_supported_by_unoconv
  - file_storage::can_convert_documents
  - file_storage::send_test_pdf
  - file_storage::test_unoconv_path
* Following behat steps have been removed from core:
    - I click on "<element_string>" "<selector_string>" in the "<row_text_string>" table row
    - I go to notifications page
    - I add "<filename_string>" file from recent files to "<filepicker_field_string>" filepicker
    - I upload "<filepath_string>" file to "<filepicker_field_string>" filepicker
    - I create "<foldername_string>" folder in "<filepicker_field_string>" filepicker
    - I open "<foldername_string>" folder from "<filepicker_field_string>" filepicker
    - I unzip "<filename_string>" file from "<filepicker_field_string>" filepicker
    - I zip "<filename_string>" folder from "<filepicker_field_string>" filepicker
    - I delete "<file_or_folder_name_string>" from "<filepicker_field_string>" filepicker
    - I send "<message_contents_string>" message to "<username_string>"
    - I add "<user_username_string>" user to "<cohort_idnumber_string>" cohort
    - I add "<username_string>" user to "<group_name_string>" group
    - I fill in "<field_string>" with "<value_string>"
    - I select "<option_string>" from "<select_string>"
    - I select "<radio_button_string>" radio button
    - I check "<option_string>"
    - I uncheck "<option_string>"
    - the "<field_string>" field should match "<value_string>" value
    - the "<checkbox_string>" checkbox should be checked
    - the "<checkbox_string>" checkbox should not be checked
    - I fill the moodle form with:
    - "<element_string>" "<selector_string>" should exists
    - "<element_string>" "<selector_string>" should not exists
    - the following "<element_string>" exists:
* get_user_capability_course() now has an additional parameter 'limit'. This can be used to return a set number of records with
  the submitted capability. The parameter 'fieldsexceptid' will now accept context fields which can be used for preloading.
* The caching option 'immutable' has been added to send_stored_file() and send_file().
* New adhoc task refresh_mod_calendar_events_task that updates existing calendar events of modules.
* New 'priority' column for the event table to determine which event to show in case of events with user and group overrides.
* Webservices core_course_search_courses and core_course_get_courses_by_field will always return the sortorder field.
* core_course_external::get_activities_overview has been deprecated. Please do not call this function any more.
* Changed the pix mustache template helper to accept context variables for the key, component and alt text.
* New auth_plugin_base helper methods:
  - get_identity_providers() - Retrieves available auth identity providers.
  - prepare_identity_providers_for_output() - Prepares auth identity provider data for output (e.g. to templates, WS, etc.).

=== 3.2 ===

* Custom roles with access to any part of site administration that do not use the manager archetype will need
  moodle/site:configview capability added.
* Admin setting "Show My courses expanded on Dashboard" has been removed.
* Some backwards and forwards compatibility has been added for different bootstrap versions.
  This is to allow the same markup to work in "clean" and "boost" themes alot of the time. It is also to allow user text
  with bootstrap classes to keep working in the new theme. See MDL-56004 for the list of supported classes.
* MForms element 'submitlink' has been deprecated.
* Searchable selector form element is now a wrapper for autocomplete. A "No selection" option is automatically
  added to the options list for best backwards compatibility - if you were manually adding a "no selection" option you will need
  to remove it.
* Node.js versions >=4 are now required to run grunt.
* JQuery has been updated to 3.1.0. JQuery migrate plugins are no longer shipped - please read
  https://jquery.com/upgrade-guide/3.0/ and update your javascript.
* New option 'blanktarget' added to format_text. This option adds target="_blank" to links
* A new webservice structure `external_files` has been created which provides a standardised view of files in Moodle and
  should be used for all file return descriptions.
  Files matching this format can be retrieved via the new `external_util::get_area_files` method.
  See MDL-54951 for further information.
* The parameter $usepost of the following functions has been deprecated and is not used any more:
  - get_max_upload_file_size()
  - get_user_max_upload_file_size()
* The following classes have been removed and should not be used any more:
    - boxclient - See MDL-49599 for more information.
* The following functions have been removed and should not be used any more:
    - file_modify_html_header() - See MDL-29738 for more information.
* core_grades_external::get_grades has been deprecated. Please do not call this function any more.
  External function gradereport_user_external::get_grade_items can be used for retrieving the course grades information.
* New option 'escape' added to format_string. When true (default), escapes HTML entities from the string
* The following functions have been deprecated and are not used any more:
  - get_records_csv() Please use csv_import_reader::load_csv_content() instead.
  - put_records_csv() Please use download_as_dataformat (lib/dataformatlib.php) instead.
  - zip_files()   - See MDL-24343 for more information.
  - unzip_file()  - See MDL-24343 for more information.
  - print_log()           - See MDL-43681 for more information
  - print_log_csv()       - See MDL-43681 for more information
  - print_log_ods()       - See MDL-43681 for more information
  - print_log_xls()       - See MDL-43681 for more information
  - print_mnet_log()      - See MDL-43681 for more information
  - build_logs_array()    - See MDL-43681 for more information
  - get_logs()            - See MDL-43681 for more information
  - get_logs_usercourse() - See MDL-43681 for more information
  - get_logs_userday()    - See MDL-43681 for more information
  - prevent_form_autofill_password() Please do not use anymore.
* The password_compat library was removed as it is no longer required.
* Phpunit has been upgraded to 5.4.x and following has been deprecated and is not used any more:
  - setExpectedException(), use @expectedException or $this->expectException() and $this->expectExceptionMessage()
  - getMock(), use createMock() or getMockBuilder()->getMock()
  - UnitTestCase class is removed.
* The following methods have been finally deprecated and should no longer be used:
  - course_modinfo::build_section_cache()
  - cm_info::get_deprecated_group_members_only()
  - cm_info::is_user_access_restricted_by_group()
* The following methods in cm_info::standardmethods have also been finally deprecated and should no longer be used:
  - cm_info::get_after_edit_icons()
  - cm_info::get_after_link()
  - cm_info::get_content()
  - cm_info::get_custom_data()
  - cm_info::get_extra_classes()
  - cm_info::get_on_click()
  - cm_info::get_url()
  - cm_info::obtain_dynamic_data()
  Calling them through the magic method __call() will throw a coding exception.
* The alfresco library has been removed from core. It was an old version of
  the library which was not compatible with newer versions of Alfresco.
* Added down arrow: $OUTPUT->darrow.
* All file_packer implementations now accept an additional parameter to allow a simple boolean return value instead of
  an array of individual file statuses.
* "I set the field "field_string" to multiline:" now end with colon (:), as PyStrings is supposed to end with ":"
* New functions to support deprecation of events have been added to the base event. See MDL-46214 for further details.
* A new function `get_name_with_info` has been added to the base event. This function adds information about event
  deprecations and should be used where this information is relevant.
* Following api's have been deprecated in behat_config_manager, please use behat_config_util instead.
  - get_features_with_tags
  - get_components_steps_definitions
  - get_config_file_contents
  - merge_behat_config
  - get_behat_profile
  - profile_guided_allocate
  - merge_config
  - clean_path
  - get_behat_tests_path
* behat_util::start_test_mode() accepts 3 options now:
  - 1. Theme sute with all features: If behat should initialise theme suite with all core features.
  - 2. Parallel runs: How many parallel runs will be running.
  - 3. Run: Which process behat should be initialise for.
* behat_context_helper::set_session() has been deprecated, please use behat_context_helper::set_environment() instead.
* data-fieldtype="type" attribute has been added to form field default template.
* form elements extending MoodleQuickForm_group must call $this->createFormElement() instead of
  @MoodleQuickForm::createElement() in order to be compatible with PHP 7.1
* Relative paths in $CFG->alternateloginurl will be resolved to absolute path within moodle site. Previously they
  were resolved to absolute path within the server. That means:
  - $CFG->wwwroot: http://example.com/moodle
  - $CFG->alternateloginurl : /my/super/login.php
  - Login url will be: http://example.com/moodle/my/super/login.php (moodle root based)
* Database (DML) layer:
  - new sql_equal() method available for places where case sensitive/insensitive varchar comparisons are required.
* PostgreSQL connections now use advanced options to reduce connection overhead.  These options are not compatible
  with some connection poolers.  The dbhandlesoptions parameter has been added to allow the database to configure the
  required defaults. The parameters that are required in the database are;
    ALTER DATABASE moodle SET client_encoding = UTF8;
    ALTER DATABASE moodle SET standard_conforming_strings = on;
    ALTER DATABASE moodle SET search_path = 'moodle,public';  -- Optional, if you wish to use a custom schema.
  You can set these options against the database or the moodle user who connects.
* Some form elements have been refined to better support right-to-left languages. In RTL,
  most fields should not have their direction flipped, a URL, a path to a file, a number, ...
  are always displayed LTR. Input fields and text areas now will best guess whether they
  should be forced to be displayed in LTR based on the PARAM type associated with it. You
  can call $mform->setForceLtr($elementName, true/false) on some form fields to manually
  set the value.
* Action menus do_not_enhance() is deprecated, use a list of action_icon instead.
* The user_not_fully_set_up() function has a new $strict parameter (defaulting to true) in order to decide when
  custom fields (and other checks) should be evaluated to determine if the user has been completely setup.
* profile_field_base class has new methods: get_field_config_for_external() and get_field_properties().
  This two new methods should be implemented by profile field plugins to make them compatible with Web Services.
* The minifier library used by core_minify has been switched to https://github.com/matthiasmullie/minify - there are minor differences
  in minifier output.
* context_header additional buttons can now have a class attribute provided in the link attributes.
* The return signature for the antivirus::scan_file() function has changed.
  The calling function will now handle removal of infected files from Moodle based on the new integer return value.
* The first parameter $eventdata of both message_send() and \core\message\manager::send_message() should
  be \core\message\message. Use of stdClass is deprecated.
* The message_sent event now expects other[courseid] to be always set, exception otherwise. For BC with contrib code,
  message_sent::create_from_ids() will show a debugging notice if the \core\message\message being sent is missing
  the courseid property, defaulting to SITEID automatically. In Moodle 3.6 (MDL-55449) courseid will be fully mandatory
  for all messages sent.
* The send_confirmation_email() function has a new optional parameter $confirmationurl to provide a different confirmation URL.
* Introduced a new hook for plugin developers:
    - <component>_course_module_background_deletion_recommended()
  This hook should be used in conjunction with the existing '<component>_pre_course_module_delete($mod)'. It must
  return a boolean and is called by core to check whether a plugin's implementation of
  <component>_pre_course_module_deleted($mod) will take a long time. A plugin should therefore only implement this
  function if it also implements <component>_pre_course_module_delete($mod).
  An example in current use is recyclebin, which performs what can be a lengthy backup process in
  tool_recyclebin_pre_course_module_delete. The recyclebin, if enabled, now returns true in its implementation of
  tool_recyclebin_course_module_background_deletion_recommended(), to indicate to core that the deletion (and
  execution of tool_recyclebin_pre_course_module_delete) should be handled with an adhoc task, meaning it will not
  occur in real time.

=== 3.1 ===

* Webservice function core_course_search_courses accepts a new parameter 'limittoenrolled' to filter the results
  only to courses the user is enrolled in, and are visible to them.
* External functions that are not calling external_api::validate_context are buggy and will now generate
  exceptions. Previously they were only generating warnings in the webserver error log.
  See https://moodledev.io/docs/apis/subsystems/external/security
* The moodle/blog:associatecourse and moodle/blog:associatemodule capabilities has been removed.
* The following functions has been finally deprecated and can not be used any more:
    - profile_display_badges()
    - useredit_shared_definition_preferences()
    - calendar_normalize_tz()
    - get_user_timezone_offset()
    - get_timezone_offset()
    - get_list_of_timezones()
    - calculate_user_dst_table()
    - dst_changes_for_year()
    - get_timezone_record()
    - test_get_list_of_timezones()
    - test_get_timezone_offset()
    - test_get_user_timezone_offset()
* The google api library has been updated to version 1.1.7. There was some important changes
  on the SSL handling. Now the SSL version will be determined by the underlying library.
  For more information see https://github.com/googleapis/google-api-php-client/pull/644
* The get_role_users() function will now add the $sort fields that are not part
  of the requested fields to the query result and will throw a debugging message
  with the added fields when that happens.
* The core_user::fill_properties_cache() static method has been introduced to be a reference
  and allow standard user fields data validation. Right now only type validation is supported
  checking it against the parameter (PARAM_*) type of the target user field. MDL-52781 is
  going to add support to null/not null and choices validation, replacing the existing code to
  validate the user fields in different places in a common way.
* Webservice function core_course_search_courses now returns results when the search string
  is less than 2 chars long.
* Webservice function core_course_search_courses accepts a new parameter 'requiredcapabilities' to filter the results
  by the capabilities of the current user.
* New mform element 'course' handles thousands of courses with good performance and usability.
* The redirect() function will now redirect immediately if output has not
  already started. Messages will be displayed on the subsequent page using
  session notifications. The type of message output can be configured using the
  fourth parameter to redirect().
* The specification of extra classes in the $OUTPUT->notification()
  function, and \core\output\notification renderable have been deprecated
  and will be removed in a future version.
  Notifications should use the levels found in \core\output\notification.
* The constants for NOTIFY_PROBLEM, NOTIFY_REDIRECT, and NOTIFY_MESSAGE in
  \core\output\notification have been deprecated in favour of NOTIFY_ERROR,
  NOTIFY_WARNING, and NOTIFY_INFO respectively.
* The following functions, previously used (exclusively) by upgrade steps are not available
  anymore because of the upgrade cleanup performed for this version. See MDL-51580 for more info:
    - upgrade_mysql_fix_unsigned_and_lob_columns()
    - upgrade_course_completion_remove_duplicates()
    - upgrade_save_orphaned_questions()
    - upgrade_rename_old_backup_files_using_shortname()
    - upgrade_mssql_nvarcharmax()
    - upgrade_mssql_varbinarymax()
    - upgrade_fix_missing_root_folders()
    - upgrade_course_modules_sequences()
    - upgrade_grade_item_fix_sortorder()
    - upgrade_availability_item()
* A new parameter $ajaxformdata was added to the constructor for moodleform. When building a
  moodleform in a webservice or ajax script (for example using the new fragments API) we
  cannot allow the moodleform to parse it's own data from _GET and _POST - we must pass it as
  an array.
* Plugins can extend the navigation for user by declaring the following callback:
  <frankenstyle>_extend_navigation_user(navigation_node $parentnode, stdClass $user,
                                        context_user $context, stdClass $course,
                                        context_course $coursecontext)
* The function notify() now throws a debugging message - see MDL-50269.
* Ajax calls going through lib/ajax/* now validate the return values before sending
  the response. If the validation does not pass an exception is raised. This behaviour
  is consistent with web services.
* Several changes in Moodle core, standard plugins and third party libraries to
  ensure compatibility with PHP7. All plugins are recommended to perform testing
  against PHP7 as well. Refer to https://moodledev.io/general/development/policies/php for more
  information. The following changes may affect you:
  * Class moodleform, moodleform_mod and some module classes have been changed to use
    __construct() for the constructor. Calling parent constructors by the class
    name will display debugging message. Incorrect: parent::moodleform(),
    correct: parent::__construct()
  * All form elements have also changed the constructor syntax. No changes are
    needed for using form elements, however if plugin defines new form element it
    needs to use correct syntax. For example, incorrect: parent::HTML_QuickForm_input(),
    HTML_QuickForm_input::HTML_QuickForm_input(), $this->HTML_QuickForm_input().
    Correct: HTML_QuickForm_input::__construct() or parent::__construct().
  * profile_field_base::profile_field_base() is deprecated, use parent::__construct()
    in custom profile fields constructors. Similar deprecations in exsiting
    profile_field_* classes.
  * user_filter_type::user_filter_type() is deprecated, use parent::__construct() in
    custom user filters. Similar deprecations in existing user_filter_* classes.
  * table_default_export_format_parent::table_default_export_format_parent() is
    deprecated, use parent::__construct() in extending classes.
* groups_delete_group_members() $showfeedback parameter has been removed and is no longer
  respected. Users of this function should output their own feedback if required.
* Number of changes to Tags API, see tag/upgrade.txt for more details
* The previous events API handlers are being deprecated in favour of events 2 API, debugging messages are being displayed if
  there are 3rd party plugins using it. Switch to events 2 API please, see https://docs.moodle.org/dev/Events_API#Event_dispatching_and_observers
  Note than you will need to bump the plugin version so moodle is aware that you removed the plugin's event handlers.
* mforms validation functions are not available in the global JS namespace anymore, event listeners
  are assigned to fields and buttons through a self-contained JS function.
* Added $CFG->urlrewriteclass option to config.php allowing clean / semantic urls to
  be implemented in a plugin, eg local_cleanurls.
* $CFG->pathtoclam global setting has been moved to clamav antivirus plugin setting of the same name.
* clam_message_admins() and get_clam_error_code() have been deprecated, its functionality
  is now a part of \antivirus_clamav\scanner class methods.
* \repository::antivir_scan_file() has been deprecated, \core\antivirus\manager::scan_file() that
  applies antivirus plugins is replacing its functionality.
* Added core_text::str_max_bytes() which safely truncates multi-byte strings to a maximum number of bytes.
* Zend Framework has been removed completely.
* Any plugin can report when a scale is being used with the callback function [pluginname]_scale_used_anywhere(int $scaleid).
* Changes in file_rewrite_pluginfile_urls: Passing a new option reverse = true in the $options var will make the function to convert
  actual URLs in $text to encoded URLs in the @@PLUGINFILE@@ form.
* behat_util::is_server_running() is removed, please use behat_util::check_server_status() instead.
* Behat\Mink\Selector\SelectorsHandler::xpathLiteral() method is deprecated use behat_context_helper::escape instead
  when building Xpath, or pass the unescaped value when using the named selector.',
* table_sql download process is using the new data formats plugin which you can't use if you are buffering any output
    * flexible_table::get_download_menu(), considered private, has been deleted. Use
      $OUTPUT->download_dataformat_selector() instead.
  when building Xpath, or pass the unescaped value when using the named selector.
* Add new file_is_executable(), to consistently check for executables even in Windows (PHP bug #41062).
* Introduced new hooks for plugin developers.
    - <component>_pre_course_category_delete($category)
    - <component>_pre_course_delete($course)
    - <component>_pre_course_module_delete($cm)
    - <component>_pre_block_delete($instance)
    - <component>_pre_user_delete($user)
  These hooks allow developers to use the item in question before it is deleted by core. For example, if your plugin is
  a module (plugins located in the mod folder) called 'xxx' and you wish to interact with the user object before it is
  deleted then the function to create would be mod_xxx_pre_user_delete($user) in mod/xxx/lib.php.
* pear::Net::GeoIP has been removed.

=== 3.0 ===

* Minify updated to 2.2.1
* htmlpurifier upgraded to 4.7.0
* Less.php upgraded to 1.7.0.9
* The horde library has been updated to version 5.2.7.
* Google libraries (lib/google) updated to 1.1.5
* Html2Text library has been updated to the latest version of the library.
* External functions x_is_allowed_from_ajax() methods have been deprecated. Define 'ajax' => true in db/services.php instead.
* External functions can be called without a session if they define 'loginrequired' => true in db/services.php.
* All plugins are required to declare their frankenstyle component name via
  the $plugin->component property in their version.php file. See
  https://moodledev.io/docs/apis/commonfiles/version.php for details (MDL-48494).
* PHPUnit is upgraded to 4.7. Some tests using deprecated assertions etc may need changes to work correctly.
* Users of the text editor API to manually create a text editor should call set_text before calling use_editor.
* Javascript - SimpleYUI and the Y instance used for modules have been merged. Y is now always the same instance of Y.
* get_referer() has been deprecated, please use the get_local_referer function instead.
* \core\progress\null is renamed to \core\progress\none for improved PHP7 compatibility as null is a reserved word (see MDL-50453).
* \webservice_xmlrpc_client now respects proxy server settings. If your XMLRPC server is available on your local network and not via your proxy server, you may need to add it to the list of proxy
  server exceptions in $CFG->proxybypass. See MDL-39353 for details.
* Group and groupings idnumbers can now be passed to and/or are returned from the following web services functions:
  ** core_group_external::create_groups
  ** core_group_external::get_groups
  ** core_group_external::get_course_groups
  ** core_group_external::create_groupings
  ** core_group_external::update_groupings
  ** core_group_external::get_groupings
  ** core_group_external::get_course_groupings
  ** core_group_external::get_course_user_groups
* Following functions are removed from core. See MDL-50049 for details.
    password_compat_not_supported()
    session_get_instance()
    session_is_legacy()
    session_kill_all()
    session_touch()
    session_kill()
    session_kill_user()
    session_set_user()
    session_is_loggedinas()
    session_get_realuser()
    session_loginas()
    js_minify()
    css_minify_css()
    update_login_count()
    reset_login_count()
    check_gd_version()
    update_log_display_entry()
    get_recent_enrolments()
    groups_filter_users_by_course_module_visible()
    groups_course_module_visible()
    error()
    formerr()
    editorhelpbutton()
    editorshortcutshelpbutton()
    choose_from_menu()
    update_event()
    get_generic_section_name()
    get_all_sections()
    add_mod_to_section()
    get_all_mods()
    get_course_section()
    format_weeks_get_section_dates()
    get_print_section_cm_text()
    print_section_add_menus()
    make_editing_buttons()
    print_section()
    print_overview()
    print_recent_activity()
    delete_course_module()
    update_category_button()
    make_categories_list()
    category_delete_move()
    category_delete_full()
    move_category()
    course_category_hide()
    course_category_show()
    get_course_category()
    create_course_category()
    get_all_subcategories()
    get_child_categories()
    get_categories()
    print_course_search()
    print_my_moodle()
    print_remote_course()
    print_remote_host()
    print_whole_category_list()
    print_category_info()
    get_course_category_tree()
    print_courses()
    print_course()
    get_category_courses_array()
    get_category_courses_array_recursively()
    blog_get_context_url()
    get_courses_wmanagers()
    convert_tree_to_html()
    convert_tabrows_to_tree()
    can_use_rotated_text()
    get_parent_contexts()
    get_parent_contextid()
    get_child_contexts()
    create_contexts()
    cleanup_contexts()
    build_context_path()
    rebuild_contexts()
    preload_course_contexts()
    context_moved()
    fetch_context_capabilities()
    context_instance_preload()
    get_contextlevel_name()
    print_context_name()
    mark_context_dirty()
    delete_context()
    get_context_url()
    get_course_context()
    get_user_courses_bycap()
    get_role_context_caps()
    get_courseid_from_context()
    context_instance_preload_sql()
    get_related_contexts_string()
    get_plugin_list_with_file()
    check_browser_operating_system()
    check_browser_version()
    get_device_type()
    get_device_type_list()
    get_selected_theme_for_device_type()
    get_device_cfg_var_name()
    set_user_device_type()
    get_user_device_type()
    get_browser_version_classes()
    generate_email_supportuser()
    badges_get_issued_badge_info()
    can_use_html_editor()
    enrol_cohort_get_cohorts()
    enrol_cohort_can_view_cohort()
    cohort_get_visible_list()
    enrol_cohort_enrol_all_users()
    enrol_cohort_search_cohorts()
* The never unused webdav_locks table was dropped.
* The actionmenu hideMenu() function now expects an EventFacade object to be passed to it,
  i.e. a call to M.core.actionmenu.instance.hideMenu() should be change to M.core.actionmenu.instance.hideMenu(e)
* In the html_editors (tinyMCE, Atto), the manage files button can be hidden by changing the 'enable_filemanagement' option to false.
* external_api::validate_context now is public, it can be called from other classes.
* rss_error() now supports returning of correct HTTP status of error and will return '404 Not Found'
  unless other status is specified.
* Plugins can extend the navigation for categories settings by declaring the following callback:
  <frankenstyle>_extend_navigation_category_settings(navigation_node, context_coursecat)
* The clilib.php provides two new functions cli_write() and cli_writeln() that should be used for outputting texts from the command
  line interface scripts.
* External function core_course_external::get_course_contents returned parameter "name" has been changed to PARAM_RAW,
  this is because the new external_format_string function may return raw data if the global moodlewssettingraw parameter is used.
* Function is_web_crawler() has been deprecated, please use core_useragent::is_web_crawler() instead.

=== 2.9.1 ===

* New methods grade_grade::get_grade_max() and get_grade_min() must be used rather than directly the public properties rawgrademax and rawgrademin.
* New method grade_item::is_aggregate_item() indicates when a grade_item is an aggreggated type grade.

=== 2.9 ===

* The default home page for users has been changed to the dashboard (formely my home). See MDL-45774.
* Support for rendering templates from php or javascript has been added. See MDL-49152.
* Support for loading AMD javascript modules has been added. See MDL-49046.
* Webservice core_course_delete_courses now return warning messages on any failures and does not try to rollback the entire deletion.
* \core\event\course_viewed 'other' argument renamed from coursesectionid to coursesectionnumber as it contains the section number.
* New API core_filetypes::add_type (etc.) allows custom filetypes to be added and modified.
* PHPUnit: PHPMailer Sink is now started for all tests and is setup within the phpunit wrapper for advanced tests.
  Catching debugging messages when sending mail will no longer work. Use $sink = $this->redirectEmails(); and then check
  the message in the sink instead.
* The file pluginlib.php was deprecated since 2.6 and has now been removed, do not include or require it.
* \core_component::fetch_subsystems() now returns a valid path for completion component instead of null.
* Deprecated JS global methods have been removed (show_item, destroy_item, hide_item, addonload, getElementsByTagName, findChildNodes).
* For 3rd party plugin specific environment.xml files, it's now possible to specify version independent checks by using the
  <PLUGIN name="component_name"> tag instead of the version dependent <MOODLE version="x.y"> one. If the PLUGIN tag is used any
  Moodle specific tags will be ignored.
* html_table: new API for adding captions to tables (new field, $table->caption) and subsequently hiding said captions from sighted users using accesshide (enabled using $table->captionhide).
* The authorization procedure in the mdeploy.php script has been improved. The script
  now relies on the main config.php when deploying an available update.
* sql_internal_reader and sql_select_reader interfaces have been deprecated in favour of sql_internal_table_reader
  and sql_reader which use iterators to be more memory efficient.
* $CFG->enabletgzbackups setting has been removed as now backups are stored internally using .tar.gz format by default, you can
  set $CFG->usezipbackups to store them in zip format. This does not affect the restore process, which continues accepting both.
* Added support for custom string manager implementations via $CFG->customstringmanager
  directive in the config.php. See MDL-49361 for details.
* Add new make_request_directory() for creation of per-request files.
* Added generate_image_thumbnail_from_string. This should be used instead of generate_image_thumbnail when the source is a string.
  This prevents the need to write files to disk unnecessarily.
* Added generate_image_thumbnail to stored_file class. This should be used when generating thumbnails for stored files.
  This prevents the need to write files to disk unnecessarily.
* Removed pear/HTTP/WebDav. See MDL-49534 for details.
* Use standard PHP date time classes and methods - see new core_date class for timezone normalisation methods.
* Moved lib/google/Google/ to lib/google/src/Google. This is to address autoloader issues with Google's provided autoloader
  for the library. See MDL-49519 for details.
* The outdated lib/google/Google_Client.php and related files have been completely removed. To use
  the new client, read lib/google/readme_moodle.txt, please.
* profile_display_badges() has been deprecated. See MDL-48935 for details.
* Added a new method add_report_nodes() to pagelib.php. If you are looking to add links to the user profile page under the heading "Reports"
  then please use this function to ensure that the breadcrumb and navigation block are created properly for all user profile pages.
* process_new_icon() now does not always return a PNG file. When possible, it will try to keep the format of the original file.
  Set the new argument $preferpng to true to force PNG. See MDL-46763 and MDL-50041 for details.

=== 2.8 ===

* Gradebook grade category option "aggregatesubcats" has been removed completely.
  This means that the database column is removed, the admin settings are removed and
  the properties from the grade_category object have been removed. If any courses were
  found to be using this setting, a warning to check the grades will be shown in the
  course grader report after upgrading the site. The same warning will be shown on
  courses restored from backup that had this setting enabled (see MDL-47503).
* lib/excelllib.class.php has been updated. The class MoodleExcelWorkbook will now only produce excel 2007 files.
* renderers: We now remove the suffix _renderable when looking for a render method for a renderable.
  If you have a renderable class named like "blah_renderable" and have a method on a renderer named "render_blah_renderable"
  you will need to change the name of your render method to "render_blah" instead, as renderable at the end is no longer accepted.
* New functions get_course_and_cm_from_cmid($cmorid, $modulename) and
  get_course_and_cm_from_instance($instanceorid, $modulename) can be used to
  more efficiently load these basic data objects at the start of a script.
* New function cm_info::create($cm) can be used when you need a cm_info
  object, but have a $cm which might only be a standard database record.
* $CFG->enablegroupmembersonly no longer exists.
* Scheduled tasks have gained support for syntax to introduce variability when a
  task will run across installs. When a when hour or minute are defined as 'R'
  they will be installed with a random hour/minute value.
* Several classes grade_edit_tree_column_xxx were removed since grades setup page
  has been significantly changed. These classes should not be used outside of
  gradebook or developers can copy them into their plugins from 2.7 branch.
* Google APIs Client Library (lib/google/) has been upgraded to 1.0.5-beta and
  API has changed dramatically without backward compatibility. Any code accessing
  it must be amended. It does not apply to lib/googleapi.php. See MDL-47297
* Added an extra parameter to the function get_formatted_help_string() (default null) which is used to specify
  additional string parameters.
* User settings node and course node in navigation now support callbacks from admin tools.
* grade_get_grades() optional parameteres $itemtype, $itemmodule, $iteminstance are now required.

DEPRECATIONS:
* completion_info->get_incomplete_criteria() is deprecated and will be removed in Moodle 3.0.
* grade_category::aggregate_values() is deprecated and will be removed in Moodle 3.0.
* groups_filter_users_by_course_module_visible() is deprecated; replace with
  core_availability\info::filter_user_list. Will be removed in Moodle 3.0.
* groups_course_module_visible() is deprecated; replace with $cm->uservisible.
* cm_info property $cm->groupmembersonly is deprecated and always returns 0.
  Use core_availability\info::filter_user_list if trying to determine which
  other users can see an activity.
* cm_info method $cm->is_user_access_restricted_by_group() is deprecated and
  always returns false. Use $cm->uservisible to determine whether the user can
  access the activity.
* Constant FEATURE_GROUPMEMBERSONLY (used in module _supports functions) is
  deprecated.
* cohort_get_visible_list() is deprecated. There is a better function cohort_get_available_cohorts()
  that respects user capabilities to view cohorts.
* enrol_cohort_get_cohorts() and enrol_cohort_search_cohorts() are deprecated since
  functionality is removed. Please use cohort_get_available_cohorts()
* enrol_cohort_enrol_all_users() is deprecated; enrol_manual is now responsible for this action
* enrol_cohort_can_view_cohort() is deprecated; replace with cohort_can_view_cohort()

=== 2.6.4 / 2.7.1 ===

* setnew_password_and_mail() and update_internal_user_password() will trigger
  \core\event\user_password_updated. Previously they used to generate
  \core\event\user_updated event.
* update_internal_user_password() accepts optional boolean $fasthash for fast
  hashing.
* user_update_user() and user_create_user() api's accept optional param
  $triggerevent to avoid respective events to be triggred from the api's.

=== 2.7 ===

* PHPUnit cannot be installed via PEAR any more, please use composer package manager instead.
* $core_renderer->block_move_target() changed to support more verbose move-block-here descriptions.

Events and Logging:
* Significant changes in Logging API. For upgrading existing events_trigger() and
  add_to_log() see http://docs.moodle.org/dev/Migrating_logging_calls_in_plugins
  For accessing logs from plugins see http://docs.moodle.org/dev/Migrating_log_access_in_reports
* The validation of the following events is now stricter (see MDL-45445):
    - \core\event\blog_entry_created
    - \core\event\blog_entry_deleted
    - \core\event\blog_entry_updated
    - \core\event\cohort_member_added
    - \core\event\cohort_member_removed
    - \core\event\course_category_deleted
    - \core\event\course_completed
    - \core\event\course_content_deleted
    - \core\event\course_created
    - \core\event\course_deleted
    - \core\event\course_restored
    - \core\event\course_section_updated (see MDL-45229)
    - \core\event\email_failed
    - \core\event\group_member_added
    - \core\event\group_member_removed
    - \core\event\note_created
    - \core\event\note_deleted
    - \core\event\note_updated
    - \core\event\role_assigned
    - \core\event\role_deleted
    - \core\event\role_unassigned
    - \core\event\user_graded
    - \core\event\user_loggedinas
    - \core\event\user_profile_viewed
    - \core\event\webservice_token_created

DEPRECATIONS:
* $module uses in mod/xxx/version.php files is now deprecated. Please use $plugin instead. It will be removed in Moodle 2.10.
* Update init methods in all event classes - "level" property was renamed to "edulevel", the level property is now deprecated.
* Abstract class \core\event\course_module_instances_list_viewed is deprecated now, use \core\event\instances_list_viewed instead.
* Abstract class core\event\content_viewed has been deprecated. Please extend base event or other relevant abstract class.
* mod_book\event\instances_list_viewed has been deprecated. Please use mod_book\event\course_module_instance_list_viewed instead.
* mod_chat\event\instances_list_viewed has been deprecated. Please use mod_chat\event\course_module_instance_list_viewed instead.
* mod_choice\event\instances_list_viewed has been deprecated. Please use mod_choice\event\course_module_instance_list_viewed instead.
* mod_feedback\event\instances_list_viewed has been deprecated. Please use mod_feedback\event\course_module_instance_list_viewed instead.
* mod_page\event\instances_list_viewed has been deprecated. Please use mod_page\event\course_module_instance_list_viewed instead.
* The constants FRONTPAGECOURSELIST, FRONTPAGETOPICONLY & FRONTPAGECOURSELIMIT have been removed.
* Conditional availability API has moved and changed. The condition_info class is
  replaced by \core_availability\info_module, and condition_info_section by
  \core_availability\info_section. (Code that uses the old classes will generally
  still work.)
* coursemodule_visible_for_user() has been deprecated but still works - replaced
  by a new static function \core_availability\info_module::is_user_visible()
* cm_info::is_user_access_restricted_by_conditional_access has been deprecated
  but still works (it has never done what its name suggests, and is
  unnecessary).
* cm_info and section_info property showavailability has been deprecated, but
  still works (with the caveat that this information is now per-user).
* cm_info and section_info properties availablefrom and availableuntil have been
  deprecated and always return zero (underlying data doesn't have these values).
* section_info property groupingid has been deprecated and always returns zero,
  same deal.
* Various cm_info methods have been deprecated in favour of their read-only properties (get_url(), get_content(), get_extra_classes(),
  get_on_click(), get_custom_data(), get_after_link, get_after_edit_icons)
* The ajaxenabled function has been deprecated and always returns true. All code should be fully functional in Javascript.
* count_login_failures() has been deprecated, use user_count_login_failures() instead. Refer MDL-42891 for details.

Conditional availability (activities and sections):
* New conditional availability API in /availability, including new availability
  condition plugins in /availability/condition. The new API is very similar with
  regard to checking availability, but any code that modifies availability settings
  for an activity or section is likely to need substantial changes.

YUI:
  * The lightbox attribute for moodle-core-notification-dialogue has been
    deprecated and replaced by the modal attribute. This was actually
    changed in Moodle 2.2, but has only been marked as deprecated now. It
    will be removed in Moodle 2.9.
  * When destroying any type of dialogue based on moodle-core-notification, the relevant content is also removed from
    the DOM. Previously it was left orphaned.

JavaSript:
    * The findChildNodes global function has been deprecated. Y.all should
      be used instead.
    * The callback argument to confirm_action and M.util.show_confirm_dialog has been deprecated. If you need to write a
      confirmation which includes a callback, please use moodle-core-notification-confirmation and attach callbacks to the
      events provided.

* New locking api and admin settings to configure the system locking type.
* New "Time spent waiting for the database" performance metric displayed along with the
  other MDL_PERF vars; the change affects both the error logs and the vars displayed in
  the page footer.
* Changes in the tag API. The component and contextid are now saved when assigning tags to an item. Please see
  tag/upgrade.txt for more information.

=== 2.6 ===

* Use new methods from core_component class instead of get_core_subsystems(), get_plugin_types(),
  get_plugin_list(), get_plugin_list_with_class(), get_plugin_directory(), normalize_component(),
  get_component_directory() and get_plugin_list_with_file(). The names of the new methods are
  exactly the same, the only differences are that core_component::get_plugin_types() now always returns
  full paths and core_component::get_plugin_list() does not accept empty parameter any more.
* Use core_text::* instead of textlib:: and also core_collator::* instead of collatorlib::*.
* Use new function moodleform::mock_submit() to simulate form submission in unit tests (backported).
* New $CFG->localcachedir setting useful for cluster nodes. Admins have to update X-Sendfile aliases if used.
* MS SQL Server drivers are now using NVARCHAR(MAX) instead of NTEXT and VARBINARY(MAX) instead of IMAGE,
  this change should be fully transparent and it should help significantly with add-on compatibility.
* The string manager classes were renamed. Note that they should not be modified or used directly,
  always use get_string_manager() to get instance of the string manager.
* The ability to use an 'insecure' rc4encrypt/rc4decrypt key has been removed.
* Use $CFG->debugdeveloper instead of debugging('', DEBUG_DEVELOPER).
* Use set_debugging(DEBUG_xxx) when changing debugging level for current request.
* Function moveto_module() does not modify $mod argument and instead now returns the new module visibility value.
* Use behat_selectors::get_allowed_text_selectors() and behat_selectors::get_allowed_selectors() instead of
  behat_command::$allowedtextselectors and behat_command::$allowedselectors
* Subplugins are supported in admin tools and local plugins.
* file_packer/zip_packer API has been modified so that key functions support a new file_progress interface
  to report progress during long operations. Related to this, zip_archive now supports an estimated_count()
  function that returns an approximate number of entries in the zip faster than the count() function.
* Class cm_info no longer extends stdClass. All properties are read-only and calculated on first request only.
* Class course_modinfo no longer extends stdClass. All properties are read-only.
* Database fields modinfo and sectioncache in table course are removed. Application cache core/coursemodinfo
  is used instead. Course cache is still reset, rebuilt and retrieved using function rebuild_course_cache() and
  get_fast_modinfo(). Purging all caches and every core upgrade purges course modinfo cache as well.
  If function get_fast_modinfo() is called for multiple courses make sure to include field cacherev in course
  object.
* Internal (noreply and support) user support has been added for sending/receiving message.
  Use core_user::get_noreply_user() and core_user::get_support_user() to get noreply and support user's respectively.
  Real users can be used as noreply/support users by setting $CFG->noreplyuserid and $CFG->supportuserid
* New function readfile_allow_large() in filelib.php for use when very large files may need sending to user.
* Use core_plugin_manager::reset_caches() when changing visibility of plugins.
* Implement new method get_enabled_plugins() method in subplugin info classes.
* Each plugin should include version information in version.php.
* Module and block tables do not contain version column any more, use get_config('xx_yy', 'version') instead.
* $USER->password field is intentionally unset so that session data does not contain password hashes.
* Use core_shutdown_manager::register_function() instead of register_shutdown_function().
* New file packer for .tar.gz files; obtain by calling get_file_packer('application/x-gzip'). Intended initially
  for use in backup/restore only, as there are limitations on supported filenames. Also new packer for
  backups which supports both compression formats; get_file_packer('application/vnd.moodle.backup').
* New optional parameter to stored_file::get_content_file_handle to open file handle with 'gzopen' instead
  of 'fopen' to read gzip-compressed files if required.
* update_internal_user_password() and setnew_password_and_mail() now trigger user_updated event.
* Add thirdpartylibs.xml file to plugins that bundle any 3rd party libraries.
* New class introduced to help auto generate zIndex values for modal dialogues. Class "moodle-has-zindex"
  should set on any element which uses a non-default zindex and needs to ensure it doesn't show above a
  dialogue.
* $CFG->filelifetime is now used consistently for most file serving operations, the default was lowered
  to 6 hours from 24 hours because etags and x-sendfile support should make file serving less expensive.
* Date format locale charset for windows server will come from calendar type and for gregorian it will use
  lang file.
* The library to interact with Box.net (class boxclient) is only compatible with their APIv1 which
  reaches its end of life on the 14th of Dec. You should migrate your scripts to make usage of the
  new class boxnet_client(). Note that the method names and return values have changed.
* Settings pages are now possible for Calendar type plugins. Calendar type plugins that require a settings page to
  work properly will need to set their requires version to a number that is equal to or grater than the 2.6.1 release version.
* The admin/tool/generator tool was overhauled to use testing data generators and the previous interface to create
  test data was removed (it was not working correctly anyway). If you were using this tool you will probably need to
  update your code.

DEPRECATIONS:
Various previously deprecated functions have now been altered to throw DEBUG_DEVELOPER debugging notices
and will be removed in a future release (target: 2.8), a summary follows:

Accesslib:
    * get_context_instance()                ->  context_xxxx::instance()
    * get_context_instance_by_id()          ->  context::instance_by_id($id)
    * get_system_context()                  ->  context_system::instance()
    * context_moved()                       ->  context::update_moved()
    * preload_course_contexts()             ->  context_helper::preload_course()
    * context_instance_preload()            ->  context_helper::preload_from_record()
    * context_instance_preload_sql()        ->  context_helper::get_preload_record_columns_sql()
    * get_contextlevel_name()               ->  context_helper::get_level_name()
    * create_contexts()                     ->  context_helper::create_instances()
    * cleanup_contexts()                    ->  context_helper::cleanup_instances()
    * build_context_path()                  ->  context_helper::build_all_paths()
    * print_context_name()                  ->  $context->get_context_name()
    * mark_context_dirty()                  ->  $context->mark_dirty()
    * delete_context()                      ->  $context->delete_content() or context_helper::delete_instance()
    * get_context_url()                     ->  $context->get_url()
    * get_course_context()                  ->  $context->get_course_context()
    * get_parent_contexts()                 ->  $context->get_parent_context_ids()
    * get_parent_contextid()                ->  $context->get_parent_context()
    * get_child_contexts()                  ->  $context->get_child_contexts()
    * rebuild_contexts()                    ->  $context->reset_paths()
    * get_user_courses_bycap()              ->  enrol_get_users_courses()
    * get_courseid_from_context()           ->  $context->get_course_context(false)
    * get_role_context_caps()               ->  (no replacement)
    * load_temp_role()                      ->  (no replacement)
    * remove_temp_roles()                   ->  (no replacement)
    * get_related_contexts_string()         ->  $context->get_parent_context_ids(true)
    * get_recent_enrolments()               ->  (no replacement)

Enrollment:
    * get_course_participants()             -> get_enrolled_users()
    * is_course_participant()               -> is_enrolled()

Output:
    * current_theme()                       -> $PAGE->theme->name
    * skip_main_destination()               -> $OUTPUT->skip_link_target()
    * print_container()                     -> $OUTPUT->container()
    * print_container_start()               -> $OUTPUT->container_start()
    * print_container_end()                 -> $OUTPUT->container_end()
    * print_continue()                      -> $OUTPUT->continue_button()
    * print_header()                        -> $PAGE methods
    * print_header_simple()                 -> $PAGE methods
    * print_side_block()                    -> $OUTPUT->block()
    * print_arrow()                         -> $OUTPUT->arrow()
    * print_scale_menu_helpbutton()         -> $OUTPUT->help_icon_scale($courseid, $scale)
    * print_checkbox()                      -> html_writer::checkbox()

Navigation:
    * print_navigation()                    -> $OUTPUT->navbar()
    * build_navigation()                    -> $PAGE->navbar methods
    * navmenu()                             -> (no replacement)
    * settings_navigation::
          get_course_modules()              -> (no replacement)

Files and repositories:
    * stored_file::replace_content_with()   -> stored_file::replace_file_with()
    * stored_file::set_filesize()           -> stored_file::replace_file_with()
    * stored_file::get_referencelifetime()  -> (no replacement)
    * repository::sync_external_file()      -> see repository::sync_reference()
    * repository::get_file_by_reference()   -> repository::sync_reference()
    * repository::
          get_reference_file_lifetime()     -> (no replacement)
    * repository::sync_individual_file()    -> (no replacement)
    * repository::reset_caches()            -> (no replacement)

Calendar:
    * add_event()                           -> calendar_event::create()
    * update_event()                        -> calendar_event->update()
    * delete_event()                        -> calendar_event->delete()
    * hide_event()                          -> calendar_event->toggle_visibility(false)
    * show_event()                          -> calendar_event->toggle_visibility(true)

Misc:
    * filter_text()                         -> format_text(), format_string()...
    * httpsrequired()                       -> $PAGE->https_required()
    * detect_munged_arguments()             -> clean_param([...], PARAM_FILE)
    * mygroupid()                           -> groups_get_all_groups()
    * js_minify()                           -> core_minify::js_files()
    * css_minify_css()                      -> core_minify::css_files()
    * course_modinfo::build_section_cache() -> (no replacement)
    * generate_email_supportuser()          -> core_user::get_support_user()

Sessions:
    * session_get_instance()->xxx()         -> \core\session\manager::xxx()
    * session_kill_all()                    -> \core\session\manager::kill_all_sessions()
    * session_touch()                       -> \core\session\manager::touch_session()
    * session_kill()                        -> \core\session\manager::kill_session()
    * session_kill_user()                   -> \core\session\manager::kill_user_sessions()
    * session_gc()                          -> \core\session\manager::gc()
    * session_set_user()                    -> \core\session\manager::set_user()
    * session_is_loggedinas()               -> \core\session\manager::is_loggedinas()
    * session_get_realuser()                -> \core\session\manager::get_realuser()
    * session_loginas()                     -> \core\session\manager::loginas()

User-agent related functions:
    * check_browser_operating_system()      -> core_useragent::check_browser_operating_system()
    * check_browser_version()               -> core_useragent::check_browser_version()
    * get_device_type()                     -> core_useragent::get_device_type()
    * get_device_type_list()                -> core_useragent::get_device_type_list()
    * get_selected_theme_for_device_type()  -> core_useragent::get_device_type_theme()
    * get_device_cfg_var_name()             -> core_useragent::get_device_type_cfg_var_name()
    * set_user_device_type()                -> core_useragent::set_user_device_type()
    * get_user_device_type()                -> core_useragent::get_user_device_type()
    * get_browser_version_classes()         -> core_useragent::get_browser_version_classes()

YUI:
    * moodle-core-notification has been deprecated with a recommendation of
      using its subclasses instead. This is to allow for reduced page
      transport costs. Current subclasses include:
      * dialogue
      * alert
      * confirm
      * exception
      * ajaxexception

Event triggering and event handlers:
    * All existing events and event handlers should be replaced by new
      event classes and matching new event observers.
    * See https://docs.moodle.org/dev/Events_API for more information.
    * The following events will be entirely removed, though they can still
      be captured using handlers, but they should not be used any more.
      * groups_members_removed          -> \core\event\group_member_removed
      * groups_groupings_groups_removed -> (no replacement)
      * groups_groups_deleted           -> \core\event\group_deleted
      * groups_groupings_deleted        -> \core\event\grouping_deleted
    * edit_module_post_actions() does not trigger events any more.

=== 2.5.1 ===

* New get_course() function for use when obtaining the course record from database. Will
  reuse existing $COURSE or $SITE globals if possible to improve performance.

=== 2.5 ===

* The database drivers (moodle_database and subclasses) aren't using anymore the ::columns property
  for caching database metadata. MUC (databasemeta) is used instead. Any custom DB driver should
  apply for that change.
* The cron output has been changed to include time and memory usage (see cron_trace_time_and_memory()),
  so any custom utility relying on the old output may require modification.
* Function get_max_file_sizes now returns an option for (for example) "Course limit (500MB)" or
  "Site limit (200MB)" when appropriate with the option set to 0. This function no longer returns
  an option for 0 bytes. Existing code that was replacing the 0 option in the return
  from this function with a more sensible message, can now use the return from this function directly.
* Functions responsible for output in course/lib.php are deprecated, the code is moved to
  appropriate renderers: print_section(), print_section_add_menus(), get_print_section_cm_text(),
  make_editing_buttons()
  See functions' phpdocs in lib/deprecatedlib.php
* Function get_print_section_cm_text() is deprecated, replaced with methods in cm_info
* zip_packer may create empty zip archives, there is a new option to ignore
  problematic files when creating archive
* The function delete_course_module was deprecated and has been replaced with
  course_delete_module. The reason for this was because the function delete_course_module
  only partially deletes data, so wherever it was called extra code was needed to
  perform the whole deletion process. The function course_delete_module now takes care
  of the whole process.
* curl::setopt() does not accept constant values any more. As it never worked properly,
  we decided to make the type check stricter. Now, the keys of the array pass must be a string
  corresponding to the curl constant name.
* Function get_users_listing now return list of users except guest and deleted users. Previously
  deleted users were excluded by get_users_listing. As guest user is not expected while browsing users,
  and not included in get_user function, it will not be returned by get_users_listing.
* The add_* functions in course/dnduploadlib.php have been deprecated. Plugins should be using the
  MODNAME_dndupload_register callback instead.
* The signature of the add() method of classes implementing the parentable_part_of_admin_tree
  interface (such as admin_category) has been extended. The new parameter allows the caller
  to prepend the new node before an existing sibling in the admin tree.
* condition_info:get_condition_user_fields($formatoptions) now accepts the optional
  param $formatoptions, that will determine if the field names are processed by
  format_string() with the passed options.
* remove all references to $CFG->gdversion, GD PHP extension is now required
* Formslib will now throw a developer warning if a PARAM_ type hasn't been set for elements which
  need it. Please set PARAM_RAW explicitly if you do not want any cleaning.
* Functions responsible for managing and accessing course categories are moved to class coursecat
  in lib/coursecatlib.php, functions responsible for rendering courses and categories lists are
  moved to course/renderer.php. The following global functions are deprecated: make_categories_list(),
  category_delete_move(), category_delete_full(), move_category(), course_category_hide(),
  course_category_show(), get_course_category(), create_course_category(), get_all_subcategories(),
  get_child_categories(), get_categories(), print_my_moodle(), print_remote_course(),
  print_remote_host(), print_whole_category_list(), print_category_info(), get_course_category_tree(),
  print_courses(), print_course(), get_category_courses_array(), get_category_courses_array_recursively(),
  get_courses_wmanagers()
* $core_renderer->block_move_target() changed to support more verbose move-block-here descriptions.
* Additional (optional) param $onlyactive has been added to get_enrolled_users, count_enrolled_users
  functions to get information for only active (excluding suspended enrolments) users. Included two
  helper functions extract_suspended_users, get_suspended_userids to extract suspended user information.
* The core_plugin_manager class now provides two new helper methods for getting information
  about known plugins: get_plugins_of_type() and get_subplugins_of_plugin().
* The get_uninstall_url() method of all subclasses of \core\plugininfo\base class is now expected
  to always return moodle_url. Subclasses can use the new method is_uninstall_allowed()
  to control the availability of the 'Uninstall' link at the Plugins overview page (previously
  they would do it by get_uninstall_url() returning null). By default, URL to a new general plugin
  uninstall tool is returned. Unless the plugin type needs extra steps that can't be handled by
  plugininfo_xxx::uninstall() method or xmldb_xxx_uninstall() function, this default URL should
  satisfy all plugin types.

Database (DML) layer:
* $DB->sql_empty() is deprecated, you have to use sql parameters with empty values instead,
  please note hardcoding of empty strings in SQL queries breaks execution in Oracle database.
* Indexes must not be defined on the same columns as keys, this is now reported as fatal problem.
  Please note that internally we create indexes instead of foreign keys.

YUI changes:
* M.util.help_icon has been deprecated. Code should be updated to use moodle-core-popuphelp
  instead. To do so, remove any existing JS calls to M.util.help_icon from your PHP and ensure
  that your help link is placed in a span which has the class 'helplink'.

=== 2.4 ===

* Pagelib: Numerous deprecated functions were removed as classes page_base, page_course
  and page_generic_activity.
* use $CFG->googlemapkey3 instead of removed $CFG->googlemapkey and migrate to Google Maps API V3
* Function settings_navigation::add_course_editing_links() is completely removed
* function global_navigation::format_display_course_content() is removed completely (the
  functionality is moved to course format class)
* in the function global_navigation::load_generic_course_sections() the argument $courseformat is
  removed
* New component and itemid columns in groups_members table - this allows plugin to create protected
  group memberships using 'xx_yy_allow_group_member_remove' callback and there is also a new restore
  callback 'xx_yy_restore_group_member()'.
* New general role assignment restore plugin callback 'xx_yy_restore_role_assignment()'.
* functions get_generic_section_name(), get_all_sections(), add_mod_to_section(), get_all_mods()
  are deprecated. See their phpdocs in lib/deprecatedlib.php on how to replace them

YUI changes:
* moodle-enrol-notification has been renamed to moodle-core-notification
* YUI2 code must now use 2in3, see http://yuilibrary.com/yui/docs/yui/yui-yui2.html
* M.util.init_select_autosubmit() and M.util.init_url_select() have been deprecated. Code using this should be updated
  to use moodle-core-formautosubmit

Unit testing changes:
* output debugging() is not sent to standard output any more,
  use $this->assertDebuggingCalled(), $this->assertDebuggingNotCalled(),
  $this->getDebuggingMessages() or $this->assertResetDebugging() instead.

=== 2.3 ===

Database layer changes:
* objects are not allowed in paramters of DML functions, use explicit casting to strings if necessary

Note:
* DDL and DML methods which were deprecated in 2.0 have now been removed, they will no longer produce
debug messages and will produce fatal errors

API changes:

* send_stored_file() has changed its interface
* deleted several resourcelib_embed_* functions from resourcelib.php

=== 2.2 ===

removed unused libraries:
* odbc, base32, CodeSniffer, overlib, apd profiling, kses, Smarty, PEAR Console, swfobject, cssshover.htc, md5.js

API changes:
* new admin/tool plugin type
* new context API - old API is still available
* deleted users do not have context any more
* removed global search


=== 2.1 ===

API changes:
* basic suport for restore from 1.9
* new mobile devices API
* new questions API


=== 2.0 ===

API changes:
* new DML API - https://moodledev.io/docs/apis/core/dml
* new DDL API - https://moodledev.io/docs/apis/core/dml/ddl
* new file API - https://moodledev.io/docs/apis/subsystems/files
* new $PAGE and $OUTPUT API
* new navigation API
* new theme API
* new javascript API - https://moodledev.io/docs/guides/javascript
* new portfolio API
* new local plugin type
* new translation support - http://lang.moodle.org
* new web service API
* new cohorts API
* new messaging API
* new rating API
* new comment API
* new sessions API
* new enrolment API
* new backup/restore API
* new blocks API
* new filters API
* improved plugin support (aka Frankenstyle)
* new registration and hub API
* new course completion API
* new plagiarism API
* changed blog API
* new text editor API
* new my moodle and profiles API<|MERGE_RESOLUTION|>--- conflicted
+++ resolved
@@ -3,13 +3,10 @@
 
 === 4.5 ===
 
-<<<<<<< HEAD
 * Final deprecation and removal of the function core_text::reset_caches().
 * The previously deprecated function `search_generate_text_SQL` has been removed and can no longer be used.
-=======
- * The following previously deprecated methods have been removed and can no longer be used:
+* The following previously deprecated methods have been removed and can no longer be used:
   - `renderer_base::should_display_main_logo`
->>>>>>> 81d2800a
 
 === 4.4 ===
 
