--- conflicted
+++ resolved
@@ -390,12 +390,9 @@
         $keyclasses = [
             \core\exception\moodle_exception::class,
             \core\output\bootstrap_renderer::class,
-<<<<<<< HEAD
             \core\lang_string::class,
             \renderable::class,
-=======
             \core\url::class,
->>>>>>> e3f795fc
         ];
         foreach ($keyclasses as $classname) {
             if (!array_key_exists($classname, $cache['classmap'])) {
