--- conflicted
+++ resolved
@@ -1774,23 +1774,16 @@
     // Launch add key usermodified.
     $dbman->add_key($table, $key);
 
-<<<<<<< HEAD
+    // Define key competencyid (foreign) to be added to competency_relatedcomp.
+    $table = new xmldb_table('competency_relatedcomp');
+    $key = new xmldb_key('competencyid', XMLDB_KEY_FOREIGN, ['competencyid'], 'competency', ['id']);
+    // Launch add key competencyid.
+    $dbman->add_key($table, $key);
+
     // Define key relatedcompetencyid (foreign) to be added to competency_relatedcomp.
     $table = new xmldb_table('competency_relatedcomp');
     $key = new xmldb_key('relatedcompetencyid', XMLDB_KEY_FOREIGN, ['relatedcompetencyid'], 'competency', ['id']);
     // Launch add key relatedcompetencyid.
-=======
-    // Define key competencyid (foreign) to be added to competency_relatedcomp.
-    $table = new xmldb_table('competency_relatedcomp');
-    $key = new xmldb_key('competencyid', XMLDB_KEY_FOREIGN, ['competencyid'], 'competency', ['id']);
-    // Launch add key competencyid.
->>>>>>> 70b2afde
-    $dbman->add_key($table, $key);
-
-    // Define key relatedcompetencyid (foreign) to be added to competency_relatedcomp.
-    $table = new xmldb_table('competency_relatedcomp');
-    $key = new xmldb_key('relatedcompetencyid', XMLDB_KEY_FOREIGN, ['relatedcompetencyid'], 'competency', ['id']);
-    // Launch add key relatedcompetencyid.
     $dbman->add_key($table, $key);
 
     // Define key usermodified (foreign) to be added to competency_relatedcomp.
