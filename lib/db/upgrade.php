--- conflicted
+++ resolved
@@ -2862,7 +2862,6 @@
         upgrade_main_savepoint(true, 2021092400.03);
     }
 
-<<<<<<< HEAD
     if ($oldversion < 2021100300.01) {
         // Remove repository_skydrive (unless it has manually been added back).
         if (!file_exists($CFG->dirroot . '/repository/skydrive/lib.php')) {
@@ -2920,8 +2919,9 @@
         }
 
         upgrade_main_savepoint(true, 2021100600.03);
-=======
-    if ($oldversion < 2021100500.00) {
+    }
+
+    if ($oldversion < 2021100600.04) {
         // Define index itemtype-mod-inst-course (not unique) to be added to grade_items.
         $table = new xmldb_table('grade_items');
         $index = new xmldb_index('itemtype-mod-inst-course', XMLDB_INDEX_NOTUNIQUE,
@@ -2933,8 +2933,7 @@
         }
 
         // Main savepoint reached.
-        upgrade_main_savepoint(true, 2021100500.00);
->>>>>>> 5ea613c9
+        upgrade_main_savepoint(true, 2021100600.04);
     }
 
     return true;
