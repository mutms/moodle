--- conflicted
+++ resolved
@@ -2816,7 +2816,6 @@
     }
 
     if ($oldversion < 2021052500.29) {
-<<<<<<< HEAD
         // Get the current guest user which is also set as 'deleted'.
         $guestuser = $DB->get_record('user', ['id' => $CFG->siteguest, 'deleted' => 1]);
         // If there is a deleted guest user, reset the user to not be deleted and make sure the related
@@ -2846,16 +2845,21 @@
                 $record->depth = substr_count($record->path, '/');
                 $DB->update_record('context', $record);
             }
-=======
+        }
+
+        // Main savepoint reached.
+        upgrade_main_savepoint(true, 2021052500.29);
+    }
+
+    if ($oldversion < 2021052500.30) {
         // Reset analytics model output dir if it's the default value.
         $modeloutputdir = get_config('analytics', 'modeloutputdir');
         if (strcasecmp($modeloutputdir, $CFG->dataroot . DIRECTORY_SEPARATOR . 'models') == 0) {
             set_config('modeloutputdir', '', 'analytics');
->>>>>>> cecd90ff
-        }
-
-        // Main savepoint reached.
-        upgrade_main_savepoint(true, 2021052500.29);
+        }
+
+        // Main savepoint reached.
+        upgrade_main_savepoint(true, 2021052500.30);
     }
 
     return true;
