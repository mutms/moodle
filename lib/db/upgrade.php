--- conflicted
+++ resolved
@@ -2336,7 +2336,6 @@
         upgrade_main_savepoint(true, 2018091200.00);
     }
 
-<<<<<<< HEAD
     if ($oldversion < 2018091400.01) {
         if (!isset($CFG->messagingallusers)) {
             // For existing instances, $CFG->messagingallusers would be same value $CFG->messaging has.
@@ -2351,14 +2350,14 @@
 
         // Main savepoint reached.
         upgrade_main_savepoint(true, 2018091400.01);
-=======
-    if ($oldversion < 2018091700.00) {
+    }
+
+    if ($oldversion < 2018091700.01) {
         // Remove unused setting.
         unset_config('messaginghidereadnotifications');
 
         // Main savepoint reached.
-        upgrade_main_savepoint(true, 2018091700.00);
->>>>>>> cbc3833d
+        upgrade_main_savepoint(true, 2018091700.01);
     }
 
     return true;
