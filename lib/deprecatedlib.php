<?php

// This file is part of Moodle - http://moodle.org/
//
// Moodle is free software: you can redistribute it and/or modify
// it under the terms of the GNU General Public License as published by
// the Free Software Foundation, either version 3 of the License, or
// (at your option) any later version.
//
// Moodle is distributed in the hope that it will be useful,
// but WITHOUT ANY WARRANTY; without even the implied warranty of
// MERCHANTABILITY or FITNESS FOR A PARTICULAR PURPOSE.  See the
// GNU General Public License for more details.
//
// You should have received a copy of the GNU General Public License
// along with Moodle.  If not, see <http://www.gnu.org/licenses/>.

/**
 * deprecatedlib.php - Old functions retained only for backward compatibility
 *
 * Old functions retained only for backward compatibility.  New code should not
 * use any of these functions.
 *
 * @package    core
 * @subpackage deprecated
 * @copyright  1999 onwards Martin Dougiamas  {@link http://moodle.com}
 * @license    http://www.gnu.org/copyleft/gpl.html GNU GPL v3 or later
 * @deprecated
 */

defined('MOODLE_INTERNAL') || die();

/**
 * Hack to find out the GD version by parsing phpinfo output
 *
 * @return int GD version (1, 2, or 0)
 */
function check_gd_version() {
    // TODO: delete function in Moodle 2.7
    debugging('check_gd_version() is deprecated, GD extension is always available now');

    $gdversion = 0;

    if (function_exists('gd_info')){
        $gd_info = gd_info();
        if (substr_count($gd_info['GD Version'], '2.')) {
            $gdversion = 2;
        } else if (substr_count($gd_info['GD Version'], '1.')) {
            $gdversion = 1;
        }

    } else {
        ob_start();
        phpinfo(INFO_MODULES);
        $phpinfo = ob_get_contents();
        ob_end_clean();

        $phpinfo = explode("\n", $phpinfo);


        foreach ($phpinfo as $text) {
            $parts = explode('</td>', $text);
            foreach ($parts as $key => $val) {
                $parts[$key] = trim(strip_tags($val));
            }
            if ($parts[0] == 'GD Version') {
                if (substr_count($parts[1], '2.0')) {
                    $parts[1] = '2.0';
                }
                $gdversion = intval($parts[1]);
            }
        }
    }

    return $gdversion;   // 1, 2 or 0
}

/**
 * Not used any more, the account lockout handling is now
 * part of authenticate_user_login().
 * @deprecated
 */
function update_login_count() {
    // TODO: delete function in Moodle 2.6
    debugging('update_login_count() is deprecated, all calls need to be removed');
}

/**
 * Not used any more, replaced by proper account lockout.
 * @deprecated
 */
function reset_login_count() {
    // TODO: delete function in Moodle 2.6
    debugging('reset_login_count() is deprecated, all calls need to be removed');
}

/**
 * Unsupported session id rewriting.
 * @deprecated
 * @param string $buffer
 */
function sid_ob_rewrite($buffer) {
    throw new coding_exception('$CFG->usesid support was removed completely and can not be used.');
}

/**
 * Insert or update log display entry. Entry may already exist.
 * $module, $action must be unique
 * @deprecated
 *
 * @param string $module
 * @param string $action
 * @param string $mtable
 * @param string $field
 * @return void
 *
 */
function update_log_display_entry($module, $action, $mtable, $field) {
    global $DB;

    debugging('The update_log_display_entry() is deprecated, please use db/log.php description file instead.');
}

/**
 * Given some text in HTML format, this function will pass it
 * through any filters that have been configured for this context.
 *
 * @deprecated use the text formatting in a standard way instead,
 *             this was abused mostly for embedding of attachments
 *
 * @param string $text The text to be passed through format filters
 * @param int $courseid The current course.
 * @return string the filtered string.
 */
function filter_text($text, $courseid = NULL) {
    global $CFG, $COURSE;

    if (!$courseid) {
        $courseid = $COURSE->id;
    }

    if (!$context = context_course::instance($courseid, IGNORE_MISSING)) {
        return $text;
    }

    return filter_manager::instance()->filter_text($text, $context);
}

/**
 * This function indicates that current page requires the https
 * when $CFG->loginhttps enabled.
 *
 * By using this function properly, we can ensure 100% https-ized pages
 * at our entire discretion (login, forgot_password, change_password)
 * @deprecated use $PAGE->https_required() instead
 */
function httpsrequired() {
    global $PAGE;
    $PAGE->https_required();
}

/**
 * Given a physical path to a file, returns the URL through which it can be reached in Moodle.
 *
 * @deprecated use moodle_url factory methods instead
 *
 * @param string $path Physical path to a file
 * @param array $options associative array of GET variables to append to the URL
 * @param string $type (questionfile|rssfile|httpscoursefile|coursefile)
 * @return string URL to file
 */
function get_file_url($path, $options=null, $type='coursefile') {
    global $CFG;

    $path = str_replace('//', '/', $path);
    $path = trim($path, '/'); // no leading and trailing slashes

    // type of file
    switch ($type) {
       case 'questionfile':
            $url = $CFG->wwwroot."/question/exportfile.php";
            break;
       case 'rssfile':
            $url = $CFG->wwwroot."/rss/file.php";
            break;
        case 'httpscoursefile':
            $url = $CFG->httpswwwroot."/file.php";
            break;
         case 'coursefile':
        default:
            $url = $CFG->wwwroot."/file.php";
    }

    if ($CFG->slasharguments) {
        $parts = explode('/', $path);
        foreach ($parts as $key => $part) {
        /// anchor dash character should not be encoded
            $subparts = explode('#', $part);
            $subparts = array_map('rawurlencode', $subparts);
            $parts[$key] = implode('#', $subparts);
        }
        $path  = implode('/', $parts);
        $ffurl = $url.'/'.$path;
        $separator = '?';
    } else {
        $path = rawurlencode('/'.$path);
        $ffurl = $url.'?file='.$path;
        $separator = '&amp;';
    }

    if ($options) {
        foreach ($options as $name=>$value) {
            $ffurl = $ffurl.$separator.$name.'='.$value;
            $separator = '&amp;';
        }
    }

    return $ffurl;
}

/**
 * If there has been an error uploading a file, print the appropriate error message
 * Numerical constants used as constant definitions not added until PHP version 4.2.0
 * @deprecated removed - use new file api
 */
function print_file_upload_error($filearray = '', $returnerror = false) {
    throw new coding_exception('print_file_upload_error() can not be used any more, please use new file API');
}

/**
 * Handy function for resolving file conflicts
 * @deprecated removed - use new file api
 */

function resolve_filename_collisions($destination,$files,$format='%s_%d.%s') {
    throw new coding_exception('resolve_filename_collisions() can not be used any more, please use new file API');
}

/**
 * Checks a file name for any conflicts
 * @deprecated removed - use new file api
 */
function check_potential_filename($destination,$filename,$files) {
    throw new coding_exception('check_potential_filename() can not be used any more, please use new file API');
}

/**
 * This function prints out a number of upload form elements.
 * @deprecated removed - use new file api
 */
function upload_print_form_fragment($numfiles=1, $names=null, $descriptions=null, $uselabels=false, $labelnames=null, $coursebytes=0, $modbytes=0, $return=false) {
    throw new coding_exception('upload_print_form_fragment() can not be used any more, please use new file API');
}

/**
 * Return the authentication plugin title
 *
 * @param string $authtype plugin type
 * @return string
 */
function auth_get_plugin_title($authtype) {
    debugging('Function auth_get_plugin_title() is deprecated, please use standard get_string("pluginname", "auth_'.$authtype.'")!');
    return get_string('pluginname', "auth_{$authtype}");
}



/**
 * Enrol someone without using the default role in a course
 * @deprecated
 */
function enrol_into_course($course, $user, $enrol) {
    error('Function enrol_into_course() was removed, please use new enrol plugins instead!');
}

/**
 * Returns a role object that is the default role for new enrolments in a given course
 *
 * @deprecated
 * @param object $course
 * @return object returns a role or NULL if none set
 */
function get_default_course_role($course) {
    debugging('Function get_default_course_role() is deprecated, please use individual enrol plugin settings instead!');

    $student = get_archetype_roles('student');
    $student = reset($student);

    return $student;
}

/**
 * Extremely slow enrolled courses query.
 * @deprecated
 */
function get_my_courses($userid, $sort='visible DESC,sortorder ASC', $fields=NULL, $doanything=false,$limit=0) {
    error('Function get_my_courses() was removed, please use new enrol_get_my_courses() or enrol_get_users_courses()!');
}

/**
 * Was returning list of translations, use new string_manager instead
 *
 * @deprecated
 * @param bool $refreshcache force refreshing of lang cache
 * @param bool $returnall ignore langlist, return all languages available
 * @return array An associative array with contents in the form of LanguageCode => LanguageName
 */
function get_list_of_languages($refreshcache=false, $returnall=false) {
    debugging('get_list_of_languages() is deprecated, please use get_string_manager()->get_list_of_translations() instead.');
    if ($refreshcache) {
        get_string_manager()->reset_caches();
    }
    return get_string_manager()->get_list_of_translations($returnall);
}

/**
 * Returns a list of currencies in the current language
 * @deprecated
 * @return array
 */
function get_list_of_currencies() {
    debugging('get_list_of_currencies() is deprecated, please use get_string_manager()->get_list_of_currencies() instead.');
    return get_string_manager()->get_list_of_currencies();
}

/**
 * Returns a list of all enabled country names in the current translation
 * @deprecated
 * @return array two-letter country code => translated name.
 */
function get_list_of_countries() {
    debugging('get_list_of_countries() is deprecated, please use get_string_manager()->get_list_of_countries() instead.');
    return get_string_manager()->get_list_of_countries(false);
}

/**
 * @deprecated
 */
function isteacher() {
    error('Function isteacher() was removed, please use capabilities instead!');
}

/**
 * @deprecated
 */
function isteacherinanycourse() {
    throw new coding_Exception('Function isteacherinanycourse() was removed, please use capabilities instead!');
}

/**
 * @deprecated
 */
function get_guest() {
    throw new coding_Exception('Function get_guest() was removed, please use capabilities instead!');
}

/**
 * @deprecated
 */
function isguest() {
    throw new coding_Exception('Function isguest() was removed, please use capabilities instead!');
}

/**
 * @deprecated
 */
function get_teacher() {
    throw new coding_Exception('Function get_teacher() was removed, please use capabilities instead!');
}

/**
 * Return all course participant for a given course
 *
 * @deprecated
 * @param integer $courseid
 * @return array of user
 */
function get_course_participants($courseid) {
    return get_enrolled_users(context_course::instance($courseid));
}

/**
 * Return true if the user is a participant for a given course
 *
 * @deprecated
 * @param integer $userid
 * @param integer $courseid
 * @return boolean
 */
function is_course_participant($userid, $courseid) {
    return is_enrolled(context_course::instance($courseid), $userid);
}

/**
 * Searches logs to find all enrolments since a certain date
 *
 * used to print recent activity
 *
 * @todo MDL-36993 this function is still used in block_recent_activity, deprecate properly
 * @global object
 * @uses CONTEXT_COURSE
 * @param int $courseid The course in question.
 * @param int $timestart The date to check forward of
 * @return object|false  {@link $USER} records or false if error.
 */
function get_recent_enrolments($courseid, $timestart) {
    global $DB;

    $context = context_course::instance($courseid);

    $sql = "SELECT u.id, u.firstname, u.lastname, MAX(l.time)
              FROM {user} u, {role_assignments} ra, {log} l
             WHERE l.time > ?
                   AND l.course = ?
                   AND l.module = 'course'
                   AND l.action = 'enrol'
                   AND ".$DB->sql_cast_char2int('l.info')." = u.id
                   AND u.id = ra.userid
                   AND ra.contextid ".get_related_contexts_string($context)."
          GROUP BY u.id, u.firstname, u.lastname
          ORDER BY MAX(l.time) ASC";
    $params = array($timestart, $courseid);
    return $DB->get_records_sql($sql, $params);
}


/**
 * Turn the ctx* fields in an objectlike record into a context subobject
 * This allows us to SELECT from major tables JOINing with
 * context at no cost, saving a ton of context lookups...
 *
 * Use context_instance_preload() instead.
 *
 * @deprecated since 2.0
 * @param object $rec
 * @return object
 */
function make_context_subobj($rec) {
    throw new coding_Exception('make_context_subobj() was removed, use new context preloading');
}

/**
 * Do some basic, quick checks to see whether $rec->context looks like a valid context object.
 *
 * Use context_instance_preload() instead.
 *
 * @deprecated since 2.0
 * @param object $rec a think that has a context, for example a course,
 *      course category, course modules, etc.
 * @param int $contextlevel the type of thing $rec is, one of the CONTEXT_... constants.
 * @return bool whether $rec->context looks like the correct context object
 *      for this thing.
 */
function is_context_subobj_valid($rec, $contextlevel) {
    throw new coding_Exception('is_context_subobj_valid() was removed, use new context preloading');
}

/**
 * Ensure that $rec->context is present and correct before you continue
 *
 * When you have a record (for example a $category, $course, $user or $cm that may,
 * or may not, have come from a place that does make_context_subobj, you can use
 * this method to ensure that $rec->context is present and correct before you continue.
 *
 * Use context_instance_preload() instead.
 *
 * @deprecated since 2.0
 * @param object $rec a thing that has an associated context.
 * @param integer $contextlevel the type of thing $rec is, one of the CONTEXT_... constants.
 */
function ensure_context_subobj_present(&$rec, $contextlevel) {
    throw new coding_Exception('ensure_context_subobj_present() was removed, use new context preloading');
}

########### FROM weblib.php ##########################################################################


/**
 * Print a message in a standard themed box.
 * This old function used to implement boxes using tables.  Now it uses a DIV, but the old
 * parameters remain.  If possible, $align, $width and $color should not be defined at all.
 * Preferably just use print_box() in weblib.php
 *
 * @deprecated
 * @param string $message The message to display
 * @param string $align alignment of the box, not the text (default center, left, right).
 * @param string $width width of the box, including units %, for example '100%'.
 * @param string $color background colour of the box, for example '#eee'.
 * @param int $padding padding in pixels, specified without units.
 * @param string $class space-separated class names.
 * @param string $id space-separated id names.
 * @param boolean $return return as string or just print it
 * @return string|void Depending on $return
 */
function print_simple_box($message, $align='', $width='', $color='', $padding=5, $class='generalbox', $id='', $return=false) {
    $output = '';
    $output .= print_simple_box_start($align, $width, $color, $padding, $class, $id, true);
    $output .= $message;
    $output .= print_simple_box_end(true);

    if ($return) {
        return $output;
    } else {
        echo $output;
    }
}



/**
 * This old function used to implement boxes using tables.  Now it uses a DIV, but the old
 * parameters remain.  If possible, $align, $width and $color should not be defined at all.
 * Even better, please use print_box_start() in weblib.php
 *
 * @param string $align alignment of the box, not the text (default center, left, right).   DEPRECATED
 * @param string $width width of the box, including % units, for example '100%'.            DEPRECATED
 * @param string $color background colour of the box, for example '#eee'.                   DEPRECATED
 * @param int $padding padding in pixels, specified without units.                          OBSOLETE
 * @param string $class space-separated class names.
 * @param string $id space-separated id names.
 * @param boolean $return return as string or just print it
 * @return string|void Depending on $return
 */
function print_simple_box_start($align='', $width='', $color='', $padding=5, $class='generalbox', $id='', $return=false) {
    debugging('print_simple_box(_start/_end) is deprecated. Please use $OUTPUT->box(_start/_end) instead', DEBUG_DEVELOPER);

    $output = '';

    $divclasses = 'box '.$class.' '.$class.'content';
    $divstyles  = '';

    if ($align) {
        $divclasses .= ' boxalign'.$align;    // Implement alignment using a class
    }
    if ($width) {    // Hopefully we can eliminate these in calls to this function (inline styles are bad)
        if (substr($width, -1, 1) == '%') {    // Width is a % value
            $width = (int) substr($width, 0, -1);    // Extract just the number
            if ($width < 40) {
                $divclasses .= ' boxwidthnarrow';    // Approx 30% depending on theme
            } else if ($width > 60) {
                $divclasses .= ' boxwidthwide';      // Approx 80% depending on theme
            } else {
                $divclasses .= ' boxwidthnormal';    // Approx 50% depending on theme
            }
        } else {
            $divstyles  .= ' width:'.$width.';';     // Last resort
        }
    }
    if ($color) {    // Hopefully we can eliminate these in calls to this function (inline styles are bad)
        $divstyles  .= ' background:'.$color.';';
    }
    if ($divstyles) {
        $divstyles = ' style="'.$divstyles.'"';
    }

    if ($id) {
        $id = ' id="'.$id.'"';
    }

    $output .= '<div'.$id.$divstyles.' class="'.$divclasses.'">';

    if ($return) {
        return $output;
    } else {
        echo $output;
    }
}


/**
 * Print the end portion of a standard themed box.
 * Preferably just use print_box_end() in weblib.php
 *
 * @param boolean $return return as string or just print it
 * @return string|void Depending on $return
 */
function print_simple_box_end($return=false) {
    $output = '</div>';
    if ($return) {
        return $output;
    } else {
        echo $output;
    }
}

/**
 * Given some text this function converted any URLs it found into HTML links
 *
 * This core function has been replaced with filter_urltolink since Moodle 2.0
 *
 * @param string $text Passed in by reference. The string to be searched for urls.
 */
function convert_urls_into_links($text) {
    debugging('convert_urls_into_links() has been deprecated and replaced by a new filter');
}

/**
 * Used to be called from help.php to inject a list of smilies into the
 * emoticons help file.
 *
 * @return string HTML
 */
function get_emoticons_list_for_help_file() {
    debugging('get_emoticons_list_for_help_file() has been deprecated, see the new emoticon_manager API');
    return '';
}

/**
 * Was used to replace all known smileys in the text with image equivalents
 *
 * This core function has been replaced with filter_emoticon since Moodle 2.0
 */
function replace_smilies(&$text) {
    debugging('replace_smilies() has been deprecated and replaced with the new filter_emoticon');
}

/**
 * deprecated - use clean_param($string, PARAM_FILE); instead
 * Check for bad characters ?
 *
 * @todo Finish documenting this function - more detail needed in description as well as details on arguments
 *
 * @param string $string ?
 * @param int $allowdots ?
 * @return bool
 */
function detect_munged_arguments($string, $allowdots=1) {
    if (substr_count($string, '..') > $allowdots) {   // Sometimes we allow dots in references
        return true;
    }
    if (preg_match('/[\|\`]/', $string)) {  // check for other bad characters
        return true;
    }
    if (empty($string) or $string == '/') {
        return true;
    }

    return false;
}


/**
 * Unzip one zip file to a destination dir
 * Both parameters must be FULL paths
 * If destination isn't specified, it will be the
 * SAME directory where the zip file resides.
 *
 * @global object
 * @param string $zipfile The zip file to unzip
 * @param string $destination The location to unzip to
 * @param bool $showstatus_ignored Unused
 */
function unzip_file($zipfile, $destination = '', $showstatus_ignored = true) {
    global $CFG;

    //Extract everything from zipfile
    $path_parts = pathinfo(cleardoubleslashes($zipfile));
    $zippath = $path_parts["dirname"];       //The path of the zip file
    $zipfilename = $path_parts["basename"];  //The name of the zip file
    $extension = $path_parts["extension"];    //The extension of the file

    //If no file, error
    if (empty($zipfilename)) {
        return false;
    }

    //If no extension, error
    if (empty($extension)) {
        return false;
    }

    //Clear $zipfile
    $zipfile = cleardoubleslashes($zipfile);

    //Check zipfile exists
    if (!file_exists($zipfile)) {
        return false;
    }

    //If no destination, passed let's go with the same directory
    if (empty($destination)) {
        $destination = $zippath;
    }

    //Clear $destination
    $destpath = rtrim(cleardoubleslashes($destination), "/");

    //Check destination path exists
    if (!is_dir($destpath)) {
        return false;
    }

    $packer = get_file_packer('application/zip');

    $result = $packer->extract_to_pathname($zipfile, $destpath);

    if ($result === false) {
        return false;
    }

    foreach ($result as $status) {
        if ($status !== true) {
            return false;
        }
    }

    return true;
}

/**
 * Zip an array of files/dirs to a destination zip file
 * Both parameters must be FULL paths to the files/dirs
 *
 * @global object
 * @param array $originalfiles Files to zip
 * @param string $destination The destination path
 * @return bool Outcome
 */
function zip_files ($originalfiles, $destination) {
    global $CFG;

    //Extract everything from destination
    $path_parts = pathinfo(cleardoubleslashes($destination));
    $destpath = $path_parts["dirname"];       //The path of the zip file
    $destfilename = $path_parts["basename"];  //The name of the zip file
    $extension = $path_parts["extension"];    //The extension of the file

    //If no file, error
    if (empty($destfilename)) {
        return false;
    }

    //If no extension, add it
    if (empty($extension)) {
        $extension = 'zip';
        $destfilename = $destfilename.'.'.$extension;
    }

    //Check destination path exists
    if (!is_dir($destpath)) {
        return false;
    }

    //Check destination path is writable. TODO!!

    //Clean destination filename
    $destfilename = clean_filename($destfilename);

    //Now check and prepare every file
    $files = array();
    $origpath = NULL;

    foreach ($originalfiles as $file) {  //Iterate over each file
        //Check for every file
        $tempfile = cleardoubleslashes($file); // no doubleslashes!
        //Calculate the base path for all files if it isn't set
        if ($origpath === NULL) {
            $origpath = rtrim(cleardoubleslashes(dirname($tempfile)), "/");
        }
        //See if the file is readable
        if (!is_readable($tempfile)) {  //Is readable
            continue;
        }
        //See if the file/dir is in the same directory than the rest
        if (rtrim(cleardoubleslashes(dirname($tempfile)), "/") != $origpath) {
            continue;
        }
        //Add the file to the array
        $files[] = $tempfile;
    }

    $zipfiles = array();
    $start = strlen($origpath)+1;
    foreach($files as $file) {
        $zipfiles[substr($file, $start)] = $file;
    }

    $packer = get_file_packer('application/zip');

    return $packer->archive_to_pathname($zipfiles, $destpath . '/' . $destfilename);
}

/////////////////////////////////////////////////////////////
/// Old functions not used anymore - candidates for removal
/////////////////////////////////////////////////////////////


/** various deprecated groups function **/


/**
 * Get the IDs for the user's groups in the given course.
 *
 * @global object
 * @param int $courseid The course being examined - the 'course' table id field.
 * @return array|bool An _array_ of groupids, or false
 * (Was return $groupids[0] - consequences!)
 */
function mygroupid($courseid) {
    global $USER;
    if ($groups = groups_get_all_groups($courseid, $USER->id)) {
        return array_keys($groups);
    } else {
        return false;
    }
}


/**
 * Returns the current group mode for a given course or activity module
 *
 * Could be false, SEPARATEGROUPS or VISIBLEGROUPS    (<-- Martin)
 *
 * @param object $course Course Object
 * @param object $cm Course Manager Object
 * @return mixed $course->groupmode
 */
function groupmode($course, $cm=null) {

    if (isset($cm->groupmode) && empty($course->groupmodeforce)) {
        return $cm->groupmode;
    }
    return $course->groupmode;
}

/**
 * Sets the current group in the session variable
 * When $SESSION->currentgroup[$courseid] is set to 0 it means, show all groups.
 * Sets currentgroup[$courseid] in the session variable appropriately.
 * Does not do any permission checking.
 *
 * @global object
 * @param int $courseid The course being examined - relates to id field in
 * 'course' table.
 * @param int $groupid The group being examined.
 * @return int Current group id which was set by this function
 */
function set_current_group($courseid, $groupid) {
    global $SESSION;
    return $SESSION->currentgroup[$courseid] = $groupid;
}


/**
 * Gets the current group - either from the session variable or from the database.
 *
 * @global object
 * @param int $courseid The course being examined - relates to id field in
 * 'course' table.
 * @param bool $full If true, the return value is a full record object.
 * If false, just the id of the record.
 * @return int|bool
 */
function get_current_group($courseid, $full = false) {
    global $SESSION;

    if (isset($SESSION->currentgroup[$courseid])) {
        if ($full) {
            return groups_get_group($SESSION->currentgroup[$courseid]);
        } else {
            return $SESSION->currentgroup[$courseid];
        }
    }

    $mygroupid = mygroupid($courseid);
    if (is_array($mygroupid)) {
        $mygroupid = array_shift($mygroupid);
        set_current_group($courseid, $mygroupid);
        if ($full) {
            return groups_get_group($mygroupid);
        } else {
            return $mygroupid;
        }
    }

    if ($full) {
        return false;
    } else {
        return 0;
    }
}


/**
 * Inndicates fatal error. This function was originally printing the
 * error message directly, since 2.0 it is throwing exception instead.
 * The error printing is handled in default exception handler.
 *
 * Old method, don't call directly in new code - use print_error instead.
 *
 * @param string $message The message to display to the user about the error.
 * @param string $link The url where the user will be prompted to continue. If no url is provided the user will be directed to the site index page.
 * @return void, always throws moodle_exception
 */
function error($message, $link='') {
    throw new moodle_exception('notlocalisederrormessage', 'error', $link, $message, 'error() is a deprecated function, please call print_error() instead of error()');
}


//////////////////////////
/// removed functions ////
//////////////////////////

/**
 * @deprecated
 * @param mixed $name
 * @param mixed $editorhidebuttons
 * @param mixed $id
 * @return void Throws an error and does nothing
 */
function use_html_editor($name='', $editorhidebuttons='', $id='') {
    error('use_html_editor() not available anymore');
}

/**
 * The old method that was used to include JavaScript libraries.
 * Please use $PAGE->requires->js_module() instead.
 *
 * @param mixed $lib The library or libraries to load (a string or array of strings)
 *      There are three way to specify the library:
 *      1. a shorname like 'yui_yahoo'. This translates into a call to $PAGE->requires->yui2_lib('yahoo');
 *      2. the path to the library relative to wwwroot, for example 'lib/javascript-static.js'
 *      3. (legacy) a full URL like $CFG->wwwroot . '/lib/javascript-static.js'.
 *      2. and 3. lead to a call $PAGE->requires->js('/lib/javascript-static.js').
 */
function require_js($lib) {
    throw new coding_exception('require_js() was removed, use new JS api');
}

/**
 * Makes an upload directory for a particular module.
 *
 * This function has been deprecated by the file API changes in Moodle 2.0.
 *
 * @deprecated
 * @param int $courseid The id of the course in question - maps to id field of 'course' table.
 * @return string|false Returns full path to directory if successful, false if not
 */
function make_mod_upload_directory($courseid) {
    throw new coding_exception('make_mod_upload_directory has been deprecated by the file API changes in Moodle 2.0.');
}

/**
 * Used to be used for setting up the theme. No longer used by core code, and
 * should not have been used elsewhere.
 *
 * The theme is now automatically initialised before it is first used. If you really need
 * to force this to happen, just reference $PAGE->theme.
 *
 * To force a particular theme on a particular page, you can use $PAGE->force_theme(...).
 * However, I can't think of any valid reason to do that outside the theme selector UI.
 *
 * @deprecated
 * @param string $theme The theme to use defaults to current theme
 * @param array $params An array of parameters to use
 */
function theme_setup($theme = '', $params=NULL) {
    throw new coding_exception('The function theme_setup is no longer required, and should no longer be used. ' .
            'The current theme gets initialised automatically before it is first used.');
}

/**
 * @deprecated use $PAGE->theme->name instead.
 * @return string the name of the current theme.
 */
function current_theme() {
    global $PAGE;
    // TODO, uncomment this once we have eliminated all references to current_theme in core code.
    // debugging('current_theme is deprecated, use $PAGE->theme->name instead', DEBUG_DEVELOPER);
    return $PAGE->theme->name;
}

/**
 * Prints some red text using echo
 *
 * @deprecated
 * @param string $error The text to be displayed in red
 */
function formerr($error) {
    debugging('formerr() has been deprecated. Please change your code to use $OUTPUT->error_text($string).');
    global $OUTPUT;
    echo $OUTPUT->error_text($error);
}

/**
 * Return the markup for the destination of the 'Skip to main content' links.
 * Accessibility improvement for keyboard-only users.
 *
 * Used in course formats, /index.php and /course/index.php
 *
 * @deprecated use $OUTPUT->skip_link_target() in instead.
 * @return string HTML element.
 */
function skip_main_destination() {
    global $OUTPUT;
    return $OUTPUT->skip_link_target();
}

/**
 * Prints a string in a specified size  (retained for backward compatibility)
 *
 * @deprecated
 * @param string $text The text to be displayed
 * @param int $size The size to set the font for text display.
 * @param bool $return If set to true output is returned rather than echoed Default false
 * @return string|void String if return is true
 */
function print_headline($text, $size=2, $return=false) {
    global $OUTPUT;
    debugging('print_headline() has been deprecated. Please change your code to use $OUTPUT->heading().');
    $output = $OUTPUT->heading($text, $size);
    if ($return) {
        return $output;
    } else {
        echo $output;
    }
}

/**
 * Prints text in a format for use in headings.
 *
 * @deprecated
 * @param string $text The text to be displayed
 * @param string $deprecated No longer used. (Use to do alignment.)
 * @param int $size The size to set the font for text display.
 * @param string $class
 * @param bool $return If set to true output is returned rather than echoed, default false
 * @param string $id The id to use in the element
 * @return string|void String if return=true nothing otherwise
 */
function print_heading($text, $deprecated = '', $size = 2, $class = 'main', $return = false, $id = '') {
    global $OUTPUT;
    debugging('print_heading() has been deprecated. Please change your code to use $OUTPUT->heading().');
    if (!empty($deprecated)) {
        debugging('Use of deprecated align attribute of print_heading. ' .
                'Please do not specify styling in PHP code like that.', DEBUG_DEVELOPER);
    }
    $output = $OUTPUT->heading($text, $size, $class, $id);
    if ($return) {
        return $output;
    } else {
        echo $output;
    }
}

/**
 * Output a standard heading block
 *
 * @deprecated
 * @param string $heading The text to write into the heading
 * @param string $class An additional Class Attr to use for the heading
 * @param bool $return If set to true output is returned rather than echoed, default false
 * @return string|void HTML String if return=true nothing otherwise
 */
function print_heading_block($heading, $class='', $return=false) {
    global $OUTPUT;
    debugging('print_heading_with_block() has been deprecated. Please change your code to use $OUTPUT->heading().');
    $output = $OUTPUT->heading($heading, 2, 'headingblock header ' . renderer_base::prepare_classes($class));
    if ($return) {
        return $output;
    } else {
        echo $output;
    }
}

/**
 * Print a message in a standard themed box.
 * Replaces print_simple_box (see deprecatedlib.php)
 *
 * @deprecated
 * @param string $message, the content of the box
 * @param string $classes, space-separated class names.
 * @param string $ids
 * @param boolean $return, return as string or just print it
 * @return string|void mixed string or void
 */
function print_box($message, $classes='generalbox', $ids='', $return=false) {
    global $OUTPUT;
    debugging('print_box() has been deprecated. Please change your code to use $OUTPUT->box().');
    $output = $OUTPUT->box($message, $classes, $ids);
    if ($return) {
        return $output;
    } else {
        echo $output;
    }
}

/**
 * Starts a box using divs
 * Replaces print_simple_box_start (see deprecatedlib.php)
 *
 * @deprecated
 * @param string $classes, space-separated class names.
 * @param string $ids
 * @param boolean $return, return as string or just print it
 * @return string|void  string or void
 */
function print_box_start($classes='generalbox', $ids='', $return=false) {
    global $OUTPUT;
    debugging('print_box_start() has been deprecated. Please change your code to use $OUTPUT->box_start().');
    $output = $OUTPUT->box_start($classes, $ids);
    if ($return) {
        return $output;
    } else {
        echo $output;
    }
}

/**
 * Simple function to end a box (see above)
 * Replaces print_simple_box_end (see deprecatedlib.php)
 *
 * @deprecated
 * @param boolean $return, return as string or just print it
 * @return string|void Depending on value of return
 */
function print_box_end($return=false) {
    global $OUTPUT;
    debugging('print_box_end() has been deprecated. Please change your code to use $OUTPUT->box_end().');
    $output = $OUTPUT->box_end();
    if ($return) {
        return $output;
    } else {
        echo $output;
    }
}

/**
 * Print a message in a standard themed container.
 *
 * @deprecated
 * @param string $message, the content of the container
 * @param boolean $clearfix clear both sides
 * @param string $classes, space-separated class names.
 * @param string $idbase
 * @param boolean $return, return as string or just print it
 * @return string|void Depending on value of $return
 */
function print_container($message, $clearfix=false, $classes='', $idbase='', $return=false) {
    global $OUTPUT;
    if ($clearfix) {
        $classes .= ' clearfix';
    }
    $output = $OUTPUT->container($message, $classes, $idbase);
    if ($return) {
        return $output;
    } else {
        echo $output;
    }
}

/**
 * Starts a container using divs
 *
 * @deprecated
 * @param boolean $clearfix clear both sides
 * @param string $classes, space-separated class names.
 * @param string $idbase
 * @param boolean $return, return as string or just print it
 * @return string|void Based on value of $return
 */
function print_container_start($clearfix=false, $classes='', $idbase='', $return=false) {
    global $OUTPUT;
    if ($clearfix) {
        $classes .= ' clearfix';
    }
    $output = $OUTPUT->container_start($classes, $idbase);
    if ($return) {
        return $output;
    } else {
        echo $output;
    }
}

/**
 * Deprecated, now handled automatically in themes
 */
function check_theme_arrows() {
    debugging('check_theme_arrows() has been deprecated, do not use it anymore, it is now automatic.');
}

/**
 * Simple function to end a container (see above)
 *
 * @deprecated
 * @param boolean $return, return as string or just print it
 * @return string|void Based on $return
 */
function print_container_end($return=false) {
    global $OUTPUT;
    $output = $OUTPUT->container_end();
    if ($return) {
        return $output;
    } else {
        echo $output;
    }
}

/**
 * Print a bold message in an optional color.
 *
 * @deprecated use $OUTPUT->notification instead.
 * @param string $message The message to print out
 * @param string $style Optional style to display message text in
 * @param string $align Alignment option
 * @param bool $return whether to return an output string or echo now
 * @return string|bool Depending on $result
 */
function notify($message, $classes = 'notifyproblem', $align = 'center', $return = false) {
    global $OUTPUT;

    if ($classes == 'green') {
        debugging('Use of deprecated class name "green" in notify. Please change to "notifysuccess".', DEBUG_DEVELOPER);
        $classes = 'notifysuccess'; // Backward compatible with old color system
    }

    $output = $OUTPUT->notification($message, $classes);
    if ($return) {
        return $output;
    } else {
        echo $output;
    }
}

/**
 * Print a continue button that goes to a particular URL.
 *
 * @deprecated since Moodle 2.0
 *
 * @param string $link The url to create a link to.
 * @param bool $return If set to true output is returned rather than echoed, default false
 * @return string|void HTML String if return=true nothing otherwise
 */
function print_continue($link, $return = false) {
    global $CFG, $OUTPUT;

    if ($link == '') {
        if (!empty($_SERVER['HTTP_REFERER'])) {
            $link = $_SERVER['HTTP_REFERER'];
            $link = str_replace('&', '&amp;', $link); // make it valid XHTML
        } else {
            $link = $CFG->wwwroot .'/';
        }
    }

    $output = $OUTPUT->continue_button($link);
    if ($return) {
        return $output;
    } else {
        echo $output;
    }
}

/**
 * Print a standard header
 *
 * @param string  $title Appears at the top of the window
 * @param string  $heading Appears at the top of the page
 * @param string  $navigation Array of $navlinks arrays (keys: name, link, type) for use as breadcrumbs links
 * @param string  $focus Indicates form element to get cursor focus on load eg  inputform.password
 * @param string  $meta Meta tags to be added to the header
 * @param boolean $cache Should this page be cacheable?
 * @param string  $button HTML code for a button (usually for module editing)
 * @param string  $menu HTML code for a popup menu
 * @param boolean $usexml use XML for this page
 * @param string  $bodytags This text will be included verbatim in the <body> tag (useful for onload() etc)
 * @param bool    $return If true, return the visible elements of the header instead of echoing them.
 * @return string|void If return=true then string else void
 */
function print_header($title='', $heading='', $navigation='', $focus='',
                      $meta='', $cache=true, $button='&nbsp;', $menu=null,
                      $usexml=false, $bodytags='', $return=false) {
    global $PAGE, $OUTPUT;

    $PAGE->set_title($title);
    $PAGE->set_heading($heading);
    $PAGE->set_cacheable($cache);
    if ($button == '') {
        $button = '&nbsp;';
    }
    $PAGE->set_button($button);
    $PAGE->set_headingmenu($menu);

    // TODO $menu

    if ($meta) {
        throw new coding_exception('The $meta parameter to print_header is no longer supported. '.
                'You should be able to do everything you want with $PAGE->requires and other such mechanisms.');
    }
    if ($usexml) {
        throw new coding_exception('The $usexml parameter to print_header is no longer supported.');
    }
    if ($bodytags) {
        throw new coding_exception('The $bodytags parameter to print_header is no longer supported.');
    }

    $output = $OUTPUT->header();

    if ($return) {
        return $output;
    } else {
        echo $output;
    }
}

/**
 * This version of print_header is simpler because the course name does not have to be
 * provided explicitly in the strings. It can be used on the site page as in courses
 * Eventually all print_header could be replaced by print_header_simple
 *
 * @deprecated since Moodle 2.0
 * @param string $title Appears at the top of the window
 * @param string $heading Appears at the top of the page
 * @param string $navigation Premade navigation string (for use as breadcrumbs links)
 * @param string $focus Indicates form element to get cursor focus on load eg  inputform.password
 * @param string $meta Meta tags to be added to the header
 * @param boolean $cache Should this page be cacheable?
 * @param string $button HTML code for a button (usually for module editing)
 * @param string $menu HTML code for a popup menu
 * @param boolean $usexml use XML for this page
 * @param string $bodytags This text will be included verbatim in the <body> tag (useful for onload() etc)
 * @param bool   $return If true, return the visible elements of the header instead of echoing them.
 * @return string|void If $return=true the return string else nothing
 */
function print_header_simple($title='', $heading='', $navigation='', $focus='', $meta='',
                       $cache=true, $button='&nbsp;', $menu='', $usexml=false, $bodytags='', $return=false) {

    global $COURSE, $CFG, $PAGE, $OUTPUT;

    if ($meta) {
        throw new coding_exception('The $meta parameter to print_header is no longer supported. '.
                'You should be able to do everything you want with $PAGE->requires and other such mechanisms.');
    }
    if ($usexml) {
        throw new coding_exception('The $usexml parameter to print_header is no longer supported.');
    }
    if ($bodytags) {
        throw new coding_exception('The $bodytags parameter to print_header is no longer supported.');
    }

    $PAGE->set_title($title);
    $PAGE->set_heading($heading);
    $PAGE->set_cacheable(true);
    $PAGE->set_button($button);

    $output = $OUTPUT->header();

    if ($return) {
        return $output;
    } else {
        echo $output;
    }
}

function print_footer($course = NULL, $usercourse = NULL, $return = false) {
    global $PAGE, $OUTPUT;
    debugging('print_footer() has been deprecated. Please change your code to use $OUTPUT->footer().');
    // TODO check arguments.
    if (is_string($course)) {
        debugging("Magic values like 'home', 'empty' passed to print_footer no longer have any effect. " .
                'To achieve a similar effect, call $PAGE->set_pagelayout before you call print_header.', DEBUG_DEVELOPER);
    } else if (!empty($course->id) && $course->id != $PAGE->course->id) {
        throw new coding_exception('The $course object you passed to print_footer does not match $PAGE->course.');
    }
    if (!is_null($usercourse)) {
        debugging('The second parameter ($usercourse) to print_footer is no longer supported. ' .
                '(I did not think it was being used anywhere.)', DEBUG_DEVELOPER);
    }
    $output = $OUTPUT->footer();
    if ($return) {
        return $output;
    } else {
        echo $output;
    }
}

/**
 * Returns text to be displayed to the user which reflects their login status
 *
 * @global object
 * @global object
 * @global object
 * @global object
 * @uses CONTEXT_COURSE
 * @param course $course {@link $COURSE} object containing course information
 * @param user $user {@link $USER} object containing user information
 * @return string HTML
 */
function user_login_string($course='ignored', $user='ignored') {
    debugging('user_login_info() has been deprecated. User login info is now handled via themes layouts.');
    return '';
}

/**
 * Prints a nice side block with an optional header.  The content can either
 * be a block of HTML or a list of text with optional icons.
 *
 * @todo Finish documenting this function. Show example of various attributes, etc.
 *
 * @static int $block_id Increments for each call to the function
 * @param string $heading HTML for the heading. Can include full HTML or just
 *   plain text - plain text will automatically be enclosed in the appropriate
 *   heading tags.
 * @param string $content HTML for the content
 * @param array $list an alternative to $content, it you want a list of things with optional icons.
 * @param array $icons optional icons for the things in $list.
 * @param string $footer Extra HTML content that gets output at the end, inside a &lt;div class="footer">
 * @param array $attributes an array of attribute => value pairs that are put on the
 * outer div of this block. If there is a class attribute ' block' gets appended to it. If there isn't
 * already a class, class='block' is used.
 * @param string $title Plain text title, as embedded in the $heading.
 * @deprecated
 */
function print_side_block($heading='', $content='', $list=NULL, $icons=NULL, $footer='', $attributes = array(), $title='') {
    global $OUTPUT;

    // We don't use $heading, becuse it often contains HTML that we don't want.
    // However, sometimes $title is not set, but $heading is.
    if (empty($title)) {
        $title = strip_tags($heading);
    }

    // Render list contents to HTML if required.
    if (empty($content) && $list) {
        $content = $OUTPUT->list_block_contents($icons, $list);
    }

    $bc = new block_contents();
    $bc->content = $content;
    $bc->footer = $footer;
    $bc->title = $title;

    if (isset($attributes['id'])) {
        $bc->id = $attributes['id'];
        unset($attributes['id']);
    }
    $bc->attributes = $attributes;

    echo $OUTPUT->block($bc, BLOCK_POS_LEFT); // POS LEFT may be wrong, but no way to get a better guess here.
}

/**
 * Starts a nice side block with an optional header.
 *
 * @todo Finish documenting this function
 *
 * @global object
 * @global object
 * @param string $heading HTML for the heading. Can include full HTML or just
 *   plain text - plain text will automatically be enclosed in the appropriate
 *   heading tags.
 * @param array $attributes HTML attributes to apply if possible
 * @deprecated
 */
function print_side_block_start($heading='', $attributes = array()) {
    throw new coding_exception('print_side_block_start has been deprecated. Please change your code to use $OUTPUT->block().');
}

/**
 * Print table ending tags for a side block box.
 *
 * @global object
 * @global object
 * @param array $attributes HTML attributes to apply if possible [id]
 * @param string $title
 * @deprecated
 */
function print_side_block_end($attributes = array(), $title='') {
    throw new coding_exception('print_side_block_end has been deprecated. Please change your code to use $OUTPUT->block().');
}

/**
 * This was used by old code to see whether a block region had anything in it,
 * and hence wether that region should be printed.
 *
 * We don't ever want old code to print blocks, so we now always return false.
 * The function only exists to avoid fatal errors in old code.
 *
 * @deprecated since Moodle 2.0. always returns false.
 *
 * @param object $blockmanager
 * @param string $region
 * @return bool
 */
function blocks_have_content(&$blockmanager, $region) {
    debugging('The function blocks_have_content should no longer be used. Blocks are now printed by the theme.');
    return false;
}

/**
 * This was used by old code to print the blocks in a region.
 *
 * We don't ever want old code to print blocks, so this is now a no-op.
 * The function only exists to avoid fatal errors in old code.
 *
 * @deprecated since Moodle 2.0. does nothing.
 *
 * @param object $page
 * @param object $blockmanager
 * @param string $region
 */
function blocks_print_group($page, $blockmanager, $region) {
    debugging('The function blocks_print_group should no longer be used. Blocks are now printed by the theme.');
}

/**
 * This used to be the old entry point for anyone that wants to use blocks.
 * Since we don't want people people dealing with blocks this way any more,
 * just return a suitable empty array.
 *
 * @deprecated since Moodle 2.0.
 *
 * @param object $page
 * @return array
 */
function blocks_setup(&$page, $pinned = BLOCKS_PINNED_FALSE) {
    debugging('The function blocks_print_group should no longer be used. Blocks are now printed by the theme.');
    return array(BLOCK_POS_LEFT => array(), BLOCK_POS_RIGHT => array());
}

/**
 * This iterates over an array of blocks and calculates the preferred width
 * Parameter passed by reference for speed; it's not modified.
 *
 * @deprecated since Moodle 2.0. Layout is now controlled by the theme.
 *
 * @param mixed $instances
 */
function blocks_preferred_width($instances) {
    debugging('The function blocks_print_group should no longer be used. Blocks are now printed by the theme.');
    $width = 210;
}

/**
 * @deprecated since Moodle 2.0. See the replacements in blocklib.php.
 *
 * @param object $page The page object
 * @param object $blockmanager The block manager object
 * @param string $blockaction One of [config, add, delete]
 * @param int|object $instanceorid The instance id or a block_instance object
 * @param bool $pinned
 * @param bool $redirect To redirect or not to that is the question but you should stick with true
 */
function blocks_execute_action($page, &$blockmanager, $blockaction, $instanceorid, $pinned=false, $redirect=true) {
    throw new coding_exception('blocks_execute_action is no longer used. The way blocks work has been changed. See the new code in blocklib.php.');
}

/**
 * You can use this to get the blocks to respond to URL actions without much hassle
 *
 * @deprecated since Moodle 2.0. Blocks have been changed. {@link block_manager::process_url_actions} is the closest replacement.
 *
 * @param object $PAGE
 * @param object $blockmanager
 * @param bool $pinned
 */
function blocks_execute_url_action(&$PAGE, &$blockmanager,$pinned=false) {
    throw new coding_exception('blocks_execute_url_action is no longer used. It has been replaced by methods of block_manager.');
}

/**
 * This shouldn't be used externally at all, it's here for use by blocks_execute_action()
 * in order to reduce code repetition.
 *
 * @deprecated since Moodle 2.0. See the replacements in blocklib.php.
 *
 * @param $instance
 * @param $newpos
 * @param string|int $newweight
 * @param bool $pinned
 */
function blocks_execute_repositioning(&$instance, $newpos, $newweight, $pinned=false) {
    throw new coding_exception('blocks_execute_repositioning is no longer used. The way blocks work has been changed. See the new code in blocklib.php.');
}


/**
 * Moves a block to the new position (column) and weight (sort order).
 *
 * @deprecated since Moodle 2.0. See the replacements in blocklib.php.
 *
 * @param object $instance The block instance to be moved.
 * @param string $destpos BLOCK_POS_LEFT or BLOCK_POS_RIGHT. The destination column.
 * @param string $destweight The destination sort order. If NULL, we add to the end
 *                    of the destination column.
 * @param bool $pinned Are we moving pinned blocks? We can only move pinned blocks
 *                to a new position withing the pinned list. Likewise, we
 *                can only moved non-pinned blocks to a new position within
 *                the non-pinned list.
 * @return boolean success or failure
 */
function blocks_move_block($page, &$instance, $destpos, $destweight=NULL, $pinned=false) {
    throw new coding_exception('blocks_move_block is no longer used. The way blocks work has been changed. See the new code in blocklib.php.');
}

/**
 * Print a nicely formatted table.
 *
 * @deprecated since Moodle 2.0
 *
 * @param array $table is an object with several properties.
 */
function print_table($table, $return=false) {
    global $OUTPUT;
    // TODO MDL-19755 turn debugging on once we migrate the current core code to use the new API
    debugging('print_table() has been deprecated. Please change your code to use html_writer::table().');
    $newtable = new html_table();
    foreach ($table as $property => $value) {
        if (property_exists($newtable, $property)) {
            $newtable->{$property} = $value;
        }
    }
    if (isset($table->class)) {
        $newtable->attributes['class'] = $table->class;
    }
    if (isset($table->rowclass) && is_array($table->rowclass)) {
        debugging('rowclass[] has been deprecated for html_table and should be replaced by rowclasses[]. please fix the code.');
        $newtable->rowclasses = $table->rowclass;
    }
    $output = html_writer::table($newtable);
    if ($return) {
        return $output;
    } else {
        echo $output;
        return true;
    }
}

/**
 * Creates and displays (or returns) a link to a popup window
 *
 * @deprecated since Moodle 2.0
 *
 * @param string $url Web link. Either relative to $CFG->wwwroot, or a full URL.
 * @param string $name Name to be assigned to the popup window (this is used by
 *   client-side scripts to "talk" to the popup window)
 * @param string $linkname Text to be displayed as web link
 * @param int $height Height to assign to popup window
 * @param int $width Height to assign to popup window
 * @param string $title Text to be displayed as popup page title
 * @param string $options List of additional options for popup window
 * @param bool $return If true, return as a string, otherwise print
 * @param string $id id added to the element
 * @param string $class class added to the element
 * @return string html code to display a link to a popup window.
 */
function link_to_popup_window ($url, $name=null, $linkname=null, $height=400, $width=500, $title=null, $options=null, $return=false) {
    debugging('link_to_popup_window() has been removed. Please change your code to use $OUTPUT->action_link(). Please note popups are discouraged for accessibility reasons');

    return html_writer::link($url, $name);
}

/**
 * Creates and displays (or returns) a buttons to a popup window.
 *
 * @deprecated since Moodle 2.0
 *
 * @param string $url Web link. Either relative to $CFG->wwwroot, or a full URL.
 * @param string $name Name to be assigned to the popup window (this is used by
 *   client-side scripts to "talk" to the popup window)
 * @param string $linkname Text to be displayed as web link
 * @param int $height Height to assign to popup window
 * @param int $width Height to assign to popup window
 * @param string $title Text to be displayed as popup page title
 * @param string $options List of additional options for popup window
 * @param bool $return If true, return as a string, otherwise print
 * @param string $id id added to the element
 * @param string $class class added to the element
 * @return string html code to display a link to a popup window.
 */
function button_to_popup_window ($url, $name=null, $linkname=null,
                                 $height=400, $width=500, $title=null, $options=null, $return=false,
                                 $id=null, $class=null) {
    global $OUTPUT;

    debugging('button_to_popup_window() has been deprecated. Please change your code to use $OUTPUT->single_button().');

    if ($options == 'none') {
        $options = null;
    }

    if (empty($linkname)) {
        throw new coding_exception('A link must have a descriptive text value! See $OUTPUT->action_link() for usage.');
    }

    // Create a single_button object
    $form = new single_button($url, $linkname, 'post');
    $form->button->title = $title;
    $form->button->id = $id;

    // Parse the $options string
    $popupparams = array();
    if (!empty($options)) {
        $optionsarray = explode(',', $options);
        foreach ($optionsarray as $option) {
            if (strstr($option, '=')) {
                $parts = explode('=', $option);
                if ($parts[1] == '0') {
                    $popupparams[$parts[0]] = false;
                } else {
                    $popupparams[$parts[0]] = $parts[1];
                }
            } else {
                $popupparams[$option] = true;
            }
        }
    }

    if (!empty($height)) {
        $popupparams['height'] = $height;
    }
    if (!empty($width)) {
        $popupparams['width'] = $width;
    }

    $form->button->add_action(new popup_action('click', $url, $name, $popupparams));
    $output = $OUTPUT->render($form);

    if ($return) {
        return $output;
    } else {
        echo $output;
    }
}

/**
 * Print a self contained form with a single submit button.
 *
 * @deprecated since Moodle 2.0
 *
 * @param string $link used as the action attribute on the form, so the URL that will be hit if the button is clicked.
 * @param array $options these become hidden form fields, so these options get passed to the script at $link.
 * @param string $label the caption that appears on the button.
 * @param string $method HTTP method used on the request of the button is clicked. 'get' or 'post'.
 * @param string $notusedanymore no longer used.
 * @param boolean $return if false, output the form directly, otherwise return the HTML as a string.
 * @param string $tooltip a tooltip to add to the button as a title attribute.
 * @param boolean $disabled if true, the button will be disabled.
 * @param string $jsconfirmmessage if not empty then display a confirm dialogue with this string as the question.
 * @param string $formid The id attribute to use for the form
 * @return string|void Depending on the $return paramter.
 */
function print_single_button($link, $options, $label='OK', $method='get', $notusedanymore='',
        $return=false, $tooltip='', $disabled = false, $jsconfirmmessage='', $formid = '') {
    global $OUTPUT;

    debugging('print_single_button() has been deprecated. Please change your code to use $OUTPUT->single_button().');

    // Cast $options to array
    $options = (array) $options;

    $button = new single_button(new moodle_url($link, $options), $label, $method, array('disabled'=>$disabled, 'title'=>$tooltip, 'id'=>$formid));

    if ($jsconfirmmessage) {
        $button->button->add_confirm_action($jsconfirmmessage);
    }

    $output = $OUTPUT->render($button);

    if ($return) {
        return $output;
    } else {
        echo $output;
    }
}

/**
 * Print a spacer image with the option of including a line break.
 *
 * @deprecated since Moodle 2.0
 *
 * @global object
 * @param int $height The height in pixels to make the spacer
 * @param int $width The width in pixels to make the spacer
 * @param boolean $br If set to true a BR is written after the spacer
 */
function print_spacer($height=1, $width=1, $br=true, $return=false) {
    global $CFG, $OUTPUT;

    debugging('print_spacer() has been deprecated. Please change your code to use $OUTPUT->spacer().');

    $output = $OUTPUT->spacer(array('height'=>$height, 'width'=>$width, 'br'=>$br));

    if ($return) {
        return $output;
    } else {
        echo $output;
    }
}

/**
 * Given the path to a picture file in a course, or a URL,
 * this function includes the picture in the page.
 *
 * @deprecated since Moodle 2.0
 */
function print_file_picture($path, $courseid=0, $height='', $width='', $link='', $return=false) {
    throw new coding_exception('print_file_picture() has been deprecated since Moodle 2.0. Please use $OUTPUT->action_icon() instead.');
}

/**
 * Print the specified user's avatar.
 *
 * @deprecated since Moodle 2.0
 *
 * @global object
 * @global object
 * @param mixed $user Should be a $user object with at least fields id, picture, imagealt, firstname, lastname, email
 *      If any of these are missing, or if a userid is passed, the the database is queried. Avoid this
 *      if at all possible, particularly for reports. It is very bad for performance.
 * @param int $courseid The course id. Used when constructing the link to the user's profile.
 * @param boolean $picture The picture to print. By default (or if NULL is passed) $user->picture is used.
 * @param int $size Size in pixels. Special values are (true/1 = 100px) and (false/0 = 35px) for backward compatibility
 * @param boolean $return If false print picture to current page, otherwise return the output as string
 * @param boolean $link enclose printed image in a link the user's profile (default true).
 * @param string $target link target attribute. Makes the profile open in a popup window.
 * @param boolean $alttext add non-blank alt-text to the image. (Default true, set to false for purely
 *      decorative images, or where the username will be printed anyway.)
 * @return string|void String or nothing, depending on $return.
 */
function print_user_picture($user, $courseid, $picture=NULL, $size=0, $return=false, $link=true, $target='', $alttext=true) {
    global $OUTPUT;

    debugging('print_user_picture() has been deprecated. Please change your code to use $OUTPUT->user_picture($user, array(\'courseid\'=>$courseid).');

    if (!is_object($user)) {
        $userid = $user;
        $user = new stdClass();
        $user->id = $userid;
    }

    if (empty($user->picture) and $picture) {
        $user->picture = $picture;
    }

    $options = array('size'=>$size, 'link'=>$link, 'alttext'=>$alttext, 'courseid'=>$courseid, 'popup'=>!empty($target));

    $output = $OUTPUT->user_picture($user, $options);

    if ($return) {
        return $output;
    } else {
        echo $output;
    }
}

/**
 * Print a png image.
 *
 * @deprecated since Moodle 2.0: no replacement
 *
 */
function print_png() {
    throw new coding_exception('print_png() has been deprecated since Moodle 2.0. Please use $OUTPUT->pix_icon() instead.');
}


/**
 * Prints a basic textarea field.
 *
 * @deprecated since Moodle 2.0
 *
 * When using this function, you should
 *
 * @global object
 * @param bool $usehtmleditor Enables the use of the htmleditor for this field.
 * @param int $rows Number of rows to display  (minimum of 10 when $height is non-null)
 * @param int $cols Number of columns to display (minimum of 65 when $width is non-null)
 * @param null $width (Deprecated) Width of the element; if a value is passed, the minimum value for $cols will be 65. Value is otherwise ignored.
 * @param null $height (Deprecated) Height of the element; if a value is passe, the minimum value for $rows will be 10. Value is otherwise ignored.
 * @param string $name Name to use for the textarea element.
 * @param string $value Initial content to display in the textarea.
 * @param int $obsolete deprecated
 * @param bool $return If false, will output string. If true, will return string value.
 * @param string $id CSS ID to add to the textarea element.
 * @return string|void depending on the value of $return
 */
function print_textarea($usehtmleditor, $rows, $cols, $width, $height, $name, $value='', $obsolete=0, $return=false, $id='') {
    /// $width and height are legacy fields and no longer used as pixels like they used to be.
    /// However, you can set them to zero to override the mincols and minrows values below.

    // Disabling because there is not yet a viable $OUTPUT option for cases when mforms can't be used
    // debugging('print_textarea() has been deprecated. You should be using mforms and the editor element.');

    global $CFG;

    $mincols = 65;
    $minrows = 10;
    $str = '';

    if ($id === '') {
        $id = 'edit-'.$name;
    }

    if ($usehtmleditor) {
        if ($height && ($rows < $minrows)) {
            $rows = $minrows;
        }
        if ($width && ($cols < $mincols)) {
            $cols = $mincols;
        }
    }

    if ($usehtmleditor) {
        editors_head_setup();
        $editor = editors_get_preferred_editor(FORMAT_HTML);
        $editor->use_editor($id, array('legacy'=>true));
    } else {
        $editorclass = '';
    }

    $str .= "\n".'<textarea class="form-textarea" id="'. $id .'" name="'. $name .'" rows="'. $rows .'" cols="'. $cols .'" spellcheck="true">'."\n";
    if ($usehtmleditor) {
        $str .= htmlspecialchars($value); // needed for editing of cleaned text!
    } else {
        $str .= s($value);
    }
    $str .= '</textarea>'."\n";

    if ($return) {
        return $str;
    }
    echo $str;
}


/**
 * Print a help button.
 *
 * @deprecated since Moodle 2.0
 */
function helpbutton($page, $title, $module='moodle', $image=true, $linktext=false, $text='', $return=false, $imagetext='') {
    throw new coding_exception('helpbutton() can not be used any more, please see $OUTPUT->help_icon().');
}

/**
 * Print a help button.
 *
 * Prints a special help button that is a link to the "live" emoticon popup
 *
 * @todo Finish documenting this function
 *
 * @global object
 * @global object
 * @param string $form ?
 * @param string $field ?
 * @param boolean $return If true then the output is returned as a string, if false it is printed to the current page.
 * @return string|void Depending on value of $return
 */
function emoticonhelpbutton($form, $field, $return = false) {
    /// TODO: MDL-21215

    debugging('emoticonhelpbutton() was removed, new text editors will implement this feature');
}

/**
 * Returns a string of html with an image of a help icon linked to a help page on a number of help topics.
 * Should be used only with htmleditor or textarea.
 *
 * @global object
 * @global object
 * @param mixed $helptopics variable amount of params accepted. Each param may be a string or an array of arguments for
 *                  helpbutton.
 * @return string Link to help button
 */
function editorhelpbutton(){
    return '';

    /// TODO: MDL-21215
}

/**
 * Print a help button.
 *
 * Prints a special help button for html editors (htmlarea in this case)
 *
 * @todo Write code into this function! detect current editor and print correct info
 * @global object
 * @return string Only returns an empty string at the moment
 */
function editorshortcutshelpbutton() {
    /// TODO: MDL-21215

    global $CFG;
    //TODO: detect current editor and print correct info
    return '';
}


/**
 * Returns an image of an up or down arrow, used for column sorting. To avoid unnecessary DB accesses, please
 * provide this function with the language strings for sortasc and sortdesc.
 *
 * @deprecated since Moodle 2.0
 *
 * TODO migrate to outputlib
 * If no sort string is associated with the direction, an arrow with no alt text will be printed/returned.
 *
 * @global object
 * @param string $direction 'up' or 'down'
 * @param string $strsort The language string used for the alt attribute of this image
 * @param bool $return Whether to print directly or return the html string
 * @return string|void depending on $return
 *
 */
function print_arrow($direction='up', $strsort=null, $return=false) {
    // debugging('print_arrow() has been deprecated. Please change your code to use $OUTPUT->arrow().');

    global $OUTPUT;

    if (!in_array($direction, array('up', 'down', 'right', 'left', 'move'))) {
        return null;
    }

    $return = null;

    switch ($direction) {
        case 'up':
            $sortdir = 'asc';
            break;
        case 'down':
            $sortdir = 'desc';
            break;
        case 'move':
            $sortdir = 'asc';
            break;
        default:
            $sortdir = null;
            break;
    }

    // Prepare language string
    $strsort = '';
    if (empty($strsort) && !empty($sortdir)) {
        $strsort  = get_string('sort' . $sortdir, 'grades');
    }

    $return = ' <img src="'.$OUTPUT->pix_url('t/' . $direction) . '" alt="'.$strsort.'" /> ';

    if ($return) {
        return $return;
    } else {
        echo $return;
    }
}

/**
 * Returns a string containing a link to the user documentation.
 * Also contains an icon by default. Shown to teachers and admin only.
 *
 * @deprecated since Moodle 2.0
 */
function doc_link($path='', $text='', $iconpath='ignored') {
    throw new coding_exception('doc_link() can not be used any more, please see $OUTPUT->doc_link().');
}

/**
 * Prints a single paging bar to provide access to other pages  (usually in a search)
 *
 * @deprecated since Moodle 2.0
 *
 * @param int $totalcount Thetotal number of entries available to be paged through
 * @param int $page The page you are currently viewing
 * @param int $perpage The number of entries that should be shown per page
 * @param mixed $baseurl If this  is a string then it is the url which will be appended with $pagevar, an equals sign and the page number.
 *                          If this is a moodle_url object then the pagevar param will be replaced by the page no, for each page.
 * @param string $pagevar This is the variable name that you use for the page number in your code (ie. 'tablepage', 'blogpage', etc)
 * @param bool $nocurr do not display the current page as a link (dropped, link is never displayed for the current page)
 * @param bool $return whether to return an output string or echo now
 * @return bool|string depending on $result
 */
function print_paging_bar($totalcount, $page, $perpage, $baseurl, $pagevar='page',$nocurr=false, $return=false) {
    global $OUTPUT;

    debugging('print_paging_bar() has been deprecated. Please change your code to use $OUTPUT->render($pagingbar).');

    if (empty($nocurr)) {
        debugging('the feature of parameter $nocurr has been removed from the paging_bar');
    }

    $pagingbar = new paging_bar($totalcount, $page, $perpage, $baseurl);
    $pagingbar->pagevar = $pagevar;
    $output = $OUTPUT->render($pagingbar);

    if ($return) {
        return $output;
    }

    echo $output;
    return true;
}

/**
 * Print a message along with "Yes" and "No" links for the user to continue.
 *
 * @deprecated since Moodle 2.0
 *
 * @global object
 * @param string $message The text to display
 * @param string $linkyes The link to take the user to if they choose "Yes"
 * @param string $linkno The link to take the user to if they choose "No"
 * @param string $optionyes The yes option to show on the notice
 * @param string $optionsno The no option to show
 * @param string $methodyes Form action method to use if yes [post, get]
 * @param string $methodno Form action method to use if no [post, get]
 * @return void Output is echo'd
 */
function notice_yesno($message, $linkyes, $linkno, $optionsyes=NULL, $optionsno=NULL, $methodyes='post', $methodno='post') {

    debugging('notice_yesno() has been deprecated. Please change your code to use $OUTPUT->confirm($message, $buttoncontinue, $buttoncancel).');

    global $OUTPUT;

    $buttoncontinue = new single_button(new moodle_url($linkyes, $optionsyes), get_string('yes'), $methodyes);
    $buttoncancel   = new single_button(new moodle_url($linkno, $optionsno), get_string('no'), $methodno);

    echo $OUTPUT->confirm($message, $buttoncontinue, $buttoncancel);
}

/**
 * Prints a scale menu (as part of an existing form) including help button
 * @deprecated since Moodle 2.0
 */
function print_scale_menu() {
    throw new coding_exception('print_scale_menu() has been deprecated since the Jurassic period. Get with the times!.');
}

/**
 * Given an array of values, output the HTML for a select element with those options.
 *
 * @deprecated since Moodle 2.0
 *
 * Normally, you only need to use the first few parameters.
 *
 * @param array $options The options to offer. An array of the form
 *      $options[{value}] = {text displayed for that option};
 * @param string $name the name of this form control, as in &lt;select name="..." ...
 * @param string $selected the option to select initially, default none.
 * @param string $nothing The label for the 'nothing is selected' option. Defaults to get_string('choose').
 *      Set this to '' if you don't want a 'nothing is selected' option.
 * @param string $script if not '', then this is added to the &lt;select> element as an onchange handler.
 * @param string $nothingvalue The value corresponding to the $nothing option. Defaults to 0.
 * @param boolean $return if false (the default) the the output is printed directly, If true, the
 *      generated HTML is returned as a string.
 * @param boolean $disabled if true, the select is generated in a disabled state. Default, false.
 * @param int $tabindex if give, sets the tabindex attribute on the &lt;select> element. Default none.
 * @param string $id value to use for the id attribute of the &lt;select> element. If none is given,
 *      then a suitable one is constructed.
 * @param mixed $listbox if false, display as a dropdown menu. If true, display as a list box.
 *      By default, the list box will have a number of rows equal to min(10, count($options)), but if
 *      $listbox is an integer, that number is used for size instead.
 * @param boolean $multiple if true, enable multiple selections, else only 1 item can be selected. Used
 *      when $listbox display is enabled
 * @param string $class value to use for the class attribute of the &lt;select> element. If none is given,
 *      then a suitable one is constructed.
 * @return string|void If $return=true returns string, else echo's and returns void
 */
function choose_from_menu ($options, $name, $selected='', $nothing='choose', $script='',
                           $nothingvalue='0', $return=false, $disabled=false, $tabindex=0,
                           $id='', $listbox=false, $multiple=false, $class='') {

    global $OUTPUT;
    debugging('choose_from_menu() has been deprecated. Please change your code to use html_writer::select().');

    if ($script) {
        debugging('The $script parameter has been deprecated. You must use component_actions instead', DEBUG_DEVELOPER);
    }
    $attributes = array();
    $attributes['disabled'] = $disabled ? 'disabled' : null;
    $attributes['tabindex'] = $tabindex ? $tabindex : null;
    $attributes['multiple'] = $multiple ? $multiple : null;
    $attributes['class'] = $class ? $class : null;
    $attributes['id'] = $id ? $id : null;

    $output = html_writer::select($options, $name, $selected, array($nothingvalue=>$nothing), $attributes);

    if ($return) {
        return $output;
    } else {
        echo $output;
    }
}

/**
 * Choose value 0 or 1 from a menu with options 'No' and 'Yes'.
 * Other options like choose_from_menu.
 *
 * @deprecated since Moodle 2.0
 *
 * Calls {@link choose_from_menu()} with preset arguments
 * @see choose_from_menu()
 *
 * @param string $name the name of this form control, as in &lt;select name="..." ...
 * @param string $selected the option to select initially, default none.
 * @param string $script if not '', then this is added to the &lt;select> element as an onchange handler.
 * @param boolean $return Whether this function should return a string or output it (defaults to false)
 * @param boolean $disabled (defaults to false)
 * @param int $tabindex
 * @return string|void If $return=true returns string, else echo's and returns void
 */
function choose_from_menu_yesno($name, $selected, $script = '', $return = false, $disabled = false, $tabindex = 0) {
    debugging('choose_from_menu_yesno() has been deprecated. Please change your code to use html_writer.');
    global $OUTPUT;

    if ($script) {
        debugging('The $script parameter has been deprecated. You must use component_actions instead', DEBUG_DEVELOPER);
    }

    $output = html_writer::select_yes_no($name, $selected, array('disabled'=>($disabled ? 'disabled' : null), 'tabindex'=>$tabindex));

    if ($return) {
        return $output;
    } else {
        echo $output;
    }
}

/**
 * Just like choose_from_menu, but takes a nested array (2 levels) and makes a dropdown menu
 * including option headings with the first level.
 *
 * @deprecated since Moodle 2.0
 *
 * This function is very similar to {@link choose_from_menu_yesno()}
 * and {@link choose_from_menu()}
 *
 * @todo Add datatype handling to make sure $options is an array
 *
 * @param array $options An array of objects to choose from
 * @param string $name The XHTML field name
 * @param string $selected The value to select by default
 * @param string $nothing The label for the 'nothing is selected' option.
 *                        Defaults to get_string('choose').
 * @param string $script If not '', then this is added to the &lt;select> element
 *                       as an onchange handler.
 * @param string $nothingvalue The value for the first `nothing` option if $nothing is set
 * @param bool $return Whether this function should return a string or output
 *                     it (defaults to false)
 * @param bool $disabled Is the field disabled by default
 * @param int|string $tabindex Override the tabindex attribute [numeric]
 * @return string|void If $return=true returns string, else echo's and returns void
 */
function choose_from_menu_nested($options,$name,$selected='',$nothing='choose',$script = '',
                                 $nothingvalue=0,$return=false,$disabled=false,$tabindex=0) {

    debugging('choose_from_menu_nested() has been removed. Please change your code to use html_writer::select().');
    global $OUTPUT;
}

/**
 * Prints a help button about a scale
 *
 * @deprecated since Moodle 2.0
 *
 * @global object
 * @param id $courseid
 * @param object $scale
 * @param boolean $return If set to true returns rather than echo's
 * @return string|bool Depending on value of $return
 */
function print_scale_menu_helpbutton($courseid, $scale, $return=false) {
    // debugging('print_scale_menu_helpbutton() has been deprecated. Please change your code to use $OUTPUT->help_scale($courseid, $scale).');
    global $OUTPUT;

    $output = $OUTPUT->help_icon_scale($courseid, $scale);

    if ($return) {
        return $output;
    } else {
        echo $output;
    }
}


/**
 * Prints time limit value selector
 *
 * @deprecated since Moodle 2.0
 *
 * Uses {@link choose_from_menu()} to generate HTML
 * @see choose_from_menu()
 *
 * @global object
 * @param int $timelimit default
 * @param string $unit
 * @param string $name
 * @param boolean $return If set to true returns rather than echo's
 * @return string|bool Depending on value of $return
 */
function print_timer_selector($timelimit = 0, $unit = '', $name = 'timelimit', $return=false) {
    throw new coding_exception('print_timer_selector is completely removed. Please use html_writer instead');
}

/**
 * Prints form items with the names $hour and $minute
 *
 * @deprecated since Moodle 2.0
 *
 * @param string $hour  fieldname
 * @param string $minute  fieldname
 * @param int $currenttime A default timestamp in GMT
 * @param int $step minute spacing
 * @param boolean $return If set to true returns rather than echo's
 * @return string|bool Depending on value of $return
 */
function print_time_selector($hour, $minute, $currenttime=0, $step=5, $return=false) {
    debugging('print_time_selector() has been deprecated. Please change your code to use html_writer.');

    $hourselector = html_writer::select_time('hours', $hour, $currenttime);
    $minuteselector = html_writer::select_time('minutes', $minute, $currenttime, $step);

    $output = $hourselector . $$minuteselector;

    if ($return) {
        return $output;
    } else {
        echo $output;
    }
}

/**
 * Prints form items with the names $day, $month and $year
 *
 * @deprecated since Moodle 2.0
 *
 * @param string $day   fieldname
 * @param string $month  fieldname
 * @param string $year  fieldname
 * @param int $currenttime A default timestamp in GMT
 * @param boolean $return If set to true returns rather than echo's
 * @return string|bool Depending on value of $return
 */
function print_date_selector($day, $month, $year, $currenttime=0, $return=false) {
    debugging('print_date_selector() has been deprecated. Please change your code to use html_writer.');

    $dayselector = html_writer::select_time('days', $day, $currenttime);
    $monthselector = html_writer::select_time('months', $month, $currenttime);
    $yearselector = html_writer::select_time('years', $year, $currenttime);

    $output = $dayselector . $monthselector . $yearselector;

    if ($return) {
        return $output;
    } else {
        echo $output;
    }
}

/**
 * Implements a complete little form with a dropdown menu.
 *
 * @deprecated since Moodle 2.0
 */
function popup_form($baseurl, $options, $formid, $selected='', $nothing='choose', $help='', $helptext='', $return=false,
    $targetwindow='self', $selectlabel='', $optionsextra=NULL, $submitvalue='', $disabled=false, $showbutton=false) {
        throw new coding_exception('popup_form() can not be used any more, please see $OUTPUT->single_select or $OUTPUT->url_select().');
}

/**
 * Prints a simple button to close a window
 *
 * @deprecated since Moodle 2.0
 *
 * @global object
 * @param string $name Name of the window to close
 * @param boolean $return whether this function should return a string or output it.
 * @param boolean $reloadopener if true, clicking the button will also reload
 *      the page that opend this popup window.
 * @return string|void if $return is true, void otherwise
 */
function close_window_button($name='closewindow', $return=false, $reloadopener = false) {
    global $OUTPUT;

    debugging('close_window_button() has been deprecated. Please change your code to use $OUTPUT->close_window_button().');
    $output = $OUTPUT->close_window_button(get_string($name));

    if ($return) {
        return $output;
    } else {
        echo $output;
    }
}

/**
 * Given an array of values, creates a group of radio buttons to be part of a form
 *
 * @deprecated since Moodle 2.0
 *
 * @staticvar int $idcounter
 * @param array  $options  An array of value-label pairs for the radio group (values as keys)
 * @param string $name     Name of the radiogroup (unique in the form)
 * @param string $checked  The value that is already checked
 * @param bool $return Whether this function should return a string or output
 *                     it (defaults to false)
 * @return string|void If $return=true returns string, else echo's and returns void
 */
function choose_from_radio ($options, $name, $checked='', $return=false) {
    debugging('choose_from_radio() has been removed. Please change your code to use html_writer.');
}

/**
 * Display an standard html checkbox with an optional label
 *
 * @deprecated since Moodle 2.0
 *
 * @staticvar int $idcounter
 * @param string $name    The name of the checkbox
 * @param string $value   The valus that the checkbox will pass when checked
 * @param bool $checked The flag to tell the checkbox initial state
 * @param string $label   The label to be showed near the checkbox
 * @param string $alt     The info to be inserted in the alt tag
 * @param string $script If not '', then this is added to the checkbox element
 *                       as an onchange handler.
 * @param bool $return Whether this function should return a string or output
 *                     it (defaults to false)
 * @return string|void If $return=true returns string, else echo's and returns void
 */
function print_checkbox($name, $value, $checked = true, $label = '', $alt = '', $script='', $return=false) {

    // debugging('print_checkbox() has been deprecated. Please change your code to use html_writer::checkbox().');
    global $OUTPUT;

    if (!empty($script)) {
        debugging('The use of the $script param in print_checkbox has not been migrated into html_writer::checkbox().', DEBUG_DEVELOPER);
    }

    $output = html_writer::checkbox($name, $value, $checked, $label);

    if (empty($return)) {
        echo $output;
    } else {
        return $output;
    }

}


/**
 * Display an standard html text field with an optional label
 *
 * @deprecated since Moodle 2.0
 *
 * @param string $name    The name of the text field
 * @param string $value   The value of the text field
 * @param string $alt     The info to be inserted in the alt tag
 * @param int $size Sets the size attribute of the field. Defaults to 50
 * @param int $maxlength Sets the maxlength attribute of the field. Not set by default
 * @param bool $return Whether this function should return a string or output
 *                     it (defaults to false)
 * @return string|void If $return=true returns string, else echo's and returns void
 */
function print_textfield($name, $value, $alt = '', $size=50, $maxlength=0, $return=false) {
    debugging('print_textfield() has been deprecated. Please use mforms or html_writer.');

    if ($alt === '') {
        $alt = null;
    }

    $style = "width: {$size}px;";
    $attributes = array('type'=>'text', 'name'=>$name, 'alt'=>$alt, 'style'=>$style, 'value'=>$value);
    if ($maxlength) {
        $attributes['maxlength'] = $maxlength;
    }

    $output = html_writer::empty_tag('input', $attributes);

    if (empty($return)) {
        echo $output;
    } else {
        return $output;
    }
}


/**
 * Centered heading with attached help button (same title text)
 * and optional icon attached
 *
 * @deprecated since Moodle 2.0
 *
 * @param string $text The text to be displayed
 * @param string $helppage The help page to link to
 * @param string $module The module whose help should be linked to
 * @param string $icon Image to display if needed
 * @param bool $return If set to true output is returned rather than echoed, default false
 * @return string|void String if return=true nothing otherwise
 */
function print_heading_with_help($text, $helppage, $module='moodle', $icon=false, $return=false) {

    debugging('print_heading_with_help() has been deprecated. Please change your code to use $OUTPUT->heading().');

    global $OUTPUT;

    // Extract the src from $icon if it exists
    if (preg_match('/src="([^"]*)"/', $icon, $matches)) {
        $icon = $matches[1];
        $icon = new moodle_url($icon);
    } else {
        $icon = '';
    }

    $output = $OUTPUT->heading_with_help($text, $helppage, $module, $icon);

    if ($return) {
        return $output;
    } else {
        echo $output;
    }
}

/**
 * Returns a turn edit on/off button for course in a self contained form.
 * Used to be an icon, but it's now a simple form button
 * @deprecated since Moodle 2.0
 */
function update_mymoodle_icon() {
    throw new coding_exception('update_mymoodle_icon() has been completely deprecated.');
}

/**
 * Returns a turn edit on/off button for tag in a self contained form.
 * @deprecated since Moodle 2.0
 * @param string $tagid The ID attribute
 * @return string
 */
function update_tag_button($tagid) {
    global $OUTPUT;
    debugging('update_tag_button() has been deprecated. Please change your code to use $OUTPUT->edit_button(moodle_url).');
    return $OUTPUT->edit_button(new moodle_url('/tag/index.php', array('id' => $tagid)));
}


/**
 * Prints the 'update this xxx' button that appears on module pages.
 *
 * @deprecated since Moodle 2.0
 *
 * @param string $cmid the course_module id.
 * @param string $ignored not used any more. (Used to be courseid.)
 * @param string $string the module name - get_string('modulename', 'xxx')
 * @return string the HTML for the button, if this user has permission to edit it, else an empty string.
 */
function update_module_button($cmid, $ignored, $string) {
    global $CFG, $OUTPUT;

    // debugging('update_module_button() has been deprecated. Please change your code to use $OUTPUT->update_module_button().');

    //NOTE: DO NOT call new output method because it needs the module name we do not have here!

    if (has_capability('moodle/course:manageactivities', context_module::instance($cmid))) {
        $string = get_string('updatethis', '', $string);

        $url = new moodle_url("$CFG->wwwroot/course/mod.php", array('update' => $cmid, 'return' => true, 'sesskey' => sesskey()));
        return $OUTPUT->single_button($url, $string);
    } else {
        return '';
    }
}

/**
 * Prints the editing button on search results listing
 * For bulk move courses to another category
 * @deprecated since Moodle 2.0
 */
function update_categories_search_button($search,$page,$perpage) {
    throw new coding_exception('update_categories_search_button() has been completely deprecated.');
}

/**
 * Prints a summary of a user in a nice little box.
 * @deprecated since Moodle 2.0
 */
function print_user($user, $course, $messageselect=false, $return=false) {
    throw new coding_exception('print_user() has been completely deprecated. See user/index.php for new usage.');
}

/**
 * Returns a turn edit on/off button for course in a self contained form.
 * Used to be an icon, but it's now a simple form button
 *
 * Note that the caller is responsible for capchecks.
 *
 * @global object
 * @global object
 * @param int $courseid The course  to update by id as found in 'course' table
 * @return string
 */
function update_course_icon($courseid) {
    global $CFG, $OUTPUT;

    debugging('update_course_button() has been deprecated. Please change your code to use $OUTPUT->edit_button(moodle_url).');

    return $OUTPUT->edit_button(new moodle_url('/course/view.php', array('id' => $courseid)));
}

/**
 * Prints breadcrumb trail of links, called in theme/-/header.html
 *
 * This function has now been deprecated please use output's navbar method instead
 * as shown below
 *
 * <code php>
 * echo $OUTPUT->navbar();
 * </code>
 *
 * @deprecated since 2.0
 * @param mixed $navigation deprecated
 * @param string $separator OBSOLETE, and now deprecated
 * @param boolean $return False to echo the breadcrumb string (default), true to return it.
 * @return string|void String or null, depending on $return.
 */
function print_navigation ($navigation, $separator=0, $return=false) {
    global $OUTPUT,$PAGE;

    # debugging('print_navigation has been deprecated please update your theme to use $OUTPUT->navbar() instead', DEBUG_DEVELOPER);

    $output = $OUTPUT->navbar();

    if ($return) {
        return $output;
    } else {
        echo $output;
    }
}

/**
 * This function will build the navigation string to be used by print_header
 * and others.
 *
 * It automatically generates the site and course level (if appropriate) links.
 *
 * If you pass in a $cm object, the method will also generate the activity (e.g. 'Forums')
 * and activityinstances (e.g. 'General Developer Forum') navigation levels.
 *
 * If you want to add any further navigation links after the ones this function generates,
 * the pass an array of extra link arrays like this:
 * array(
 *     array('name' => $linktext1, 'link' => $url1, 'type' => $linktype1),
 *     array('name' => $linktext2, 'link' => $url2, 'type' => $linktype2)
 * )
 * The normal case is to just add one further link, for example 'Editing forum' after
 * 'General Developer Forum', with no link.
 * To do that, you need to pass
 * array(array('name' => $linktext, 'link' => '', 'type' => 'title'))
 * However, becuase this is a very common case, you can use a shortcut syntax, and just
 * pass the string 'Editing forum', instead of an array as $extranavlinks.
 *
 * At the moment, the link types only have limited significance. Type 'activity' is
 * recognised in order to implement the $CFG->hideactivitytypenavlink feature. Types
 * that are known to appear are 'home', 'course', 'activity', 'activityinstance' and 'title'.
 * This really needs to be documented better. In the mean time, try to be consistent, it will
 * enable people to customise the navigation more in future.
 *
 * When passing a $cm object, the fields used are $cm->modname, $cm->name and $cm->course.
 * If you get the $cm object using the function get_coursemodule_from_instance or
 * get_coursemodule_from_id (as recommended) then this will be done for you automatically.
 * If you don't have $cm->modname or $cm->name, this fuction will attempt to find them using
 * the $cm->module and $cm->instance fields, but this takes extra database queries, so a
 * warning is printed in developer debug mode.
 *
 * @deprecated since 2.0
 * @param mixed $extranavlinks - Normally an array of arrays, keys: name, link, type. If you
 *      only want one extra item with no link, you can pass a string instead. If you don't want
 *      any extra links, pass an empty string.
 * @param mixed $cm deprecated
 * @return array Navigation array
 */
function build_navigation($extranavlinks, $cm = null) {
    global $CFG, $COURSE, $DB, $SITE, $PAGE;

    if (is_array($extranavlinks) && count($extranavlinks)>0) {
        # debugging('build_navigation() has been deprecated, please replace with $PAGE->navbar methods', DEBUG_DEVELOPER);
        foreach ($extranavlinks as $nav) {
            if (array_key_exists('name', $nav)) {
                if (array_key_exists('link', $nav) && !empty($nav['link'])) {
                    $link = $nav['link'];
                } else {
                    $link = null;
                }
                $PAGE->navbar->add($nav['name'],$link);
            }
        }
    }

    return(array('newnav' => true, 'navlinks' => array()));
}

/**
 * Returns a small popup menu of course activity modules
 *
 * Given a course and a (current) coursemodule
 * his function returns a small popup menu with all the
 * course activity modules in it, as a navigation menu
 * The data is taken from the serialised array stored in
 * the course record
 *
 * @global object
 * @global object
 * @global object
 * @global object
 * @uses CONTEXT_COURSE
 * @param object $course A {@link $COURSE} object.
 * @param object $cm A {@link $COURSE} object.
 * @param string $targetwindow The target window attribute to us
 * @return string
 */
function navmenu($course, $cm=NULL, $targetwindow='self') {
    // This function has been deprecated with the creation of the global nav in
    // moodle 2.0

    return '';
}

/**
 * Returns a little popup menu for switching roles
 *
 * @deprecated in Moodle 2.0
 * @param int $courseid The course  to update by id as found in 'course' table
 * @return string
 */
function switchroles_form($courseid) {
    debugging('switchroles_form() has been deprecated and replaced by an item in the global settings block');
    return '';
}

/**
 * Print header for admin page
 * @deprecated since Moodle 20. Please use normal $OUTPUT->header() instead
 * @param string $focus focus element
 */
function admin_externalpage_print_header($focus='') {
    global $OUTPUT;

    debugging('admin_externalpage_print_header is deprecated. Please $OUTPUT->header() instead.', DEBUG_DEVELOPER);

    echo $OUTPUT->header();
}

/**
 * @deprecated since Moodle 1.9. Please use normal $OUTPUT->footer() instead
 */
function admin_externalpage_print_footer() {
// TODO Still 103 referernces in core code. Don't do debugging output yet.
    debugging('admin_externalpage_print_footer is deprecated. Please $OUTPUT->footer() instead.', DEBUG_DEVELOPER);
    global $OUTPUT;
    echo $OUTPUT->footer();
}

/// CALENDAR MANAGEMENT  ////////////////////////////////////////////////////////////////


/**
 * Call this function to add an event to the calendar table and to call any calendar plugins
 *
 * @param object $event An object representing an event from the calendar table.
 * The event will be identified by the id field. The object event should include the following:
 *  <ul>
 *    <li><b>$event->name</b> - Name for the event
 *    <li><b>$event->description</b> - Description of the event (defaults to '')
 *    <li><b>$event->format</b> - Format for the description (using formatting types defined at the top of weblib.php)
 *    <li><b>$event->courseid</b> - The id of the course this event belongs to (0 = all courses)
 *    <li><b>$event->groupid</b> - The id of the group this event belongs to (0 = no group)
 *    <li><b>$event->userid</b> - The id of the user this event belongs to (0 = no user)
 *    <li><b>$event->modulename</b> - Name of the module that creates this event
 *    <li><b>$event->instance</b> - Instance of the module that owns this event
 *    <li><b>$event->eventtype</b> - The type info together with the module info could
 *             be used by calendar plugins to decide how to display event
 *    <li><b>$event->timestart</b>- Timestamp for start of event
 *    <li><b>$event->timeduration</b> - Duration (defaults to zero)
 *    <li><b>$event->visible</b> - 0 if the event should be hidden (e.g. because the activity that created it is hidden)
 *  </ul>
 * @return int|false The id number of the resulting record or false if failed
 */
 function add_event($event) {
    global $CFG;
    require_once($CFG->dirroot.'/calendar/lib.php');
    $event = calendar_event::create($event);
    if ($event !== false) {
        return $event->id;
    }
    return false;
}

/**
 * Call this function to update an event in the calendar table
 * the event will be identified by the id field of the $event object.
 *
 * @param object $event An object representing an event from the calendar table. The event will be identified by the id field.
 * @return bool Success
 */
function update_event($event) {
    global $CFG;
    require_once($CFG->dirroot.'/calendar/lib.php');
    $event = (object)$event;
    $calendarevent = calendar_event::load($event->id);
    return $calendarevent->update($event);
}

/**
 * Call this function to delete the event with id $id from calendar table.
 *
 * @param int $id The id of an event from the 'event' table.
 * @return bool
 */
function delete_event($id) {
    global $CFG;
    require_once($CFG->dirroot.'/calendar/lib.php');
    $event = calendar_event::load($id);
    return $event->delete();
}

/**
 * Call this function to hide an event in the calendar table
 * the event will be identified by the id field of the $event object.
 *
 * @param object $event An object representing an event from the calendar table. The event will be identified by the id field.
 * @return true
 */
function hide_event($event) {
    global $CFG;
    require_once($CFG->dirroot.'/calendar/lib.php');
    $event = new calendar_event($event);
    return $event->toggle_visibility(false);
}

/**
 * Call this function to unhide an event in the calendar table
 * the event will be identified by the id field of the $event object.
 *
 * @param object $event An object representing an event from the calendar table. The event will be identified by the id field.
 * @return true
 */
function show_event($event) {
    global $CFG;
    require_once($CFG->dirroot.'/calendar/lib.php');
    $event = new calendar_event($event);
    return $event->toggle_visibility(true);
}

/**
 * @deprecated Use textlib::strtolower($text) instead.
 */
function moodle_strtolower($string, $encoding='') {
    throw new coding_exception('moodle_strtolower() cannot be used any more. Please use textlib::strtolower() instead.');
}

/**
 * Original singleton helper function, please use static methods instead,
 * ex: textlib::convert()
 *
 * @deprecated since Moodle 2.2 use textlib::xxxx() instead
 * @see textlib
 * @return textlib instance
 */
function textlib_get_instance() {

    debugging('textlib_get_instance() is deprecated. Please use static calling textlib::functioname() instead.', DEBUG_DEVELOPER);

    return new textlib();
}

/**
 * Gets the generic section name for a courses section
 *
 * The global function is deprecated. Each course format can define their own generic section name
 *
 * @deprecated since 2.4
 * @see get_section_name()
 * @see format_base::get_section_name()
 *
 * @param string $format Course format ID e.g. 'weeks' $course->format
 * @param stdClass $section Section object from database
 * @return Display name that the course format prefers, e.g. "Week 2"
 */
function get_generic_section_name($format, stdClass $section) {
    debugging('get_generic_section_name() is deprecated. Please use appropriate functionality from class format_base', DEBUG_DEVELOPER);
    return get_string('sectionname', "format_$format") . ' ' . $section->section;
}

/**
 * Returns an array of sections for the requested course id
 *
 * It is usually not recommended to display the list of sections used
 * in course because the course format may have it's own way to do it.
 *
 * If you need to just display the name of the section please call:
 * get_section_name($course, $section)
 * {@link get_section_name()}
 * from 2.4 $section may also be just the field course_sections.section
 *
 * If you need the list of all sections it is more efficient to get this data by calling
 * $modinfo = get_fast_modinfo($courseorid);
 * $sections = $modinfo->get_section_info_all()
 * {@link get_fast_modinfo()}
 * {@link course_modinfo::get_section_info_all()}
 *
 * Information about one section (instance of section_info):
 * get_fast_modinfo($courseorid)->get_sections_info($section)
 * {@link course_modinfo::get_section_info()}
 *
 * @deprecated since 2.4
 *
 * @param int $courseid
 * @return array Array of section_info objects
 */
function get_all_sections($courseid) {
    global $DB;
    debugging('get_all_sections() is deprecated. See phpdocs for this function', DEBUG_DEVELOPER);
    return get_fast_modinfo($courseid)->get_section_info_all();
}

/**
 * Given a full mod object with section and course already defined, adds this module to that section.
 *
 * This function is deprecated, please use {@link course_add_cm_to_section()}
 * Note that course_add_cm_to_section() also updates field course_modules.section and
 * calls rebuild_course_cache()
 *
 * @deprecated since 2.4
 *
 * @param object $mod
 * @param int $beforemod An existing ID which we will insert the new module before
 * @return int The course_sections ID where the mod is inserted
 */
function add_mod_to_section($mod, $beforemod = null) {
    debugging('Function add_mod_to_section() is deprecated, please use course_add_cm_to_section()', DEBUG_DEVELOPER);
    global $DB;
    return course_add_cm_to_section($mod->course, $mod->coursemodule, $mod->section, $beforemod);
}

/**
 * Returns a number of useful structures for course displays
 *
 * Function get_all_mods() is deprecated in 2.4
 * Instead of:
 * <code>
 * get_all_mods($courseid, $mods, $modnames, $modnamesplural, $modnamesused);
 * </code>
 * please use:
 * <code>
 * $mods = get_fast_modinfo($courseorid)->get_cms();
 * $modnames = get_module_types_names();
 * $modnamesplural = get_module_types_names(true);
 * $modnamesused = get_fast_modinfo($courseorid)->get_used_module_names();
 * </code>
 *
 * @deprecated since 2.4
 *
 * @param int $courseid id of the course to get info about
 * @param array $mods (return) list of course modules
 * @param array $modnames (return) list of names of all module types installed and available
 * @param array $modnamesplural (return) list of names of all module types installed and available in the plural form
 * @param array $modnamesused (return) list of names of all module types used in the course
 */
function get_all_mods($courseid, &$mods, &$modnames, &$modnamesplural, &$modnamesused) {
    debugging('Function get_all_mods() is deprecated. Use get_fast_modinfo() and get_module_types_names() instead. See phpdocs for details', DEBUG_DEVELOPER);

    global $COURSE;
    $modnames      = get_module_types_names();
    $modnamesplural= get_module_types_names(true);
    $modinfo = get_fast_modinfo($courseid);
    $mods = $modinfo->get_cms();
    $modnamesused = $modinfo->get_used_module_names();
}

/**
 * Returns course section - creates new if does not exist yet
 *
 * This function is deprecated. To create a course section call:
 * course_create_sections_if_missing($courseorid, $sections);
 * to get the section call:
 * get_fast_modinfo($courseorid)->get_section_info($sectionnum);
 *
 * @see course_create_sections_if_missing()
 * @see get_fast_modinfo()
 * @deprecated since 2.4
 *
 * @param int $section relative section number (field course_sections.section)
 * @param int $courseid
 * @return stdClass record from table {course_sections}
 */
function get_course_section($section, $courseid) {
    global $DB;
    debugging('Function get_course_section() is deprecated. Please use course_create_sections_if_missing() and get_fast_modinfo() instead.', DEBUG_DEVELOPER);

    if ($cw = $DB->get_record("course_sections", array("section"=>$section, "course"=>$courseid))) {
        return $cw;
    }
    $cw = new stdClass();
    $cw->course   = $courseid;
    $cw->section  = $section;
    $cw->summary  = "";
    $cw->summaryformat = FORMAT_HTML;
    $cw->sequence = "";
    $id = $DB->insert_record("course_sections", $cw);
    rebuild_course_cache($courseid, true);
    return $DB->get_record("course_sections", array("id"=>$id));
}

/**
 * Return the start and end date of the week in Weekly course format
 *
 * It is not recommended to use this function outside of format_weeks plugin
 *
 * @deprecated since 2.4
 * @see format_weeks::get_section_dates()
 *
 * @param stdClass $section The course_section entry from the DB
 * @param stdClass $course The course entry from DB
 * @return stdClass property start for startdate, property end for enddate
 */
function format_weeks_get_section_dates($section, $course) {
    debugging('Function format_weeks_get_section_dates() is deprecated. It is not recommended to'.
            ' use it outside of format_weeks plugin', DEBUG_DEVELOPER);
    if (isset($course->format) && $course->format === 'weeks') {
        return course_get_format($course)->get_section_dates($section);
    }
    return null;
}

/**
 * Obtains shared data that is used in print_section when displaying a
 * course-module entry.
 *
 * Deprecated. Instead of:
 * list($content, $name) = get_print_section_cm_text($cm, $course);
 * use:
 * $content = $cm->get_formatted_content(array('overflowdiv' => true, 'noclean' => true));
 * $name = $cm->get_formatted_name();
 *
 * @deprecated since 2.5
 * @see cm_info::get_formatted_content()
 * @see cm_info::get_formatted_name()
 *
 * This data is also used in other areas of the code.
 * @param cm_info $cm Course-module data (must come from get_fast_modinfo)
 * @param object $course (argument not used)
 * @return array An array with the following values in this order:
 *   $content (optional extra content for after link),
 *   $instancename (text of link)
 */
function get_print_section_cm_text(cm_info $cm, $course) {
    debugging('Function get_print_section_cm_text() is deprecated. Please use '.
            'cm_info::get_formatted_content() and cm_info::get_formatted_name()',
            DEBUG_DEVELOPER);
    return array($cm->get_formatted_content(array('overflowdiv' => true, 'noclean' => true)),
        $cm->get_formatted_name());
}

/**
 * Prints the menus to add activities and resources.
 *
 * Deprecated. Please use:
 * $courserenderer = $PAGE->get_renderer('core', 'course');
 * $output = $courserenderer->course_section_add_cm_control($course, $section, $sectionreturn,
 *    array('inblock' => $vertical));
 * echo $output; // if $return argument in print_section_add_menus() set to false
 *
 * @deprecated since 2.5
 * @see core_course_renderer::course_section_add_cm_control()
 *
 * @param stdClass $course course object, must be the same as set on the page
 * @param int $section relative section number (field course_sections.section)
 * @param null|array $modnames (argument ignored) get_module_types_names() is used instead of argument
 * @param bool $vertical Vertical orientation
 * @param bool $return Return the menus or send them to output
 * @param int $sectionreturn The section to link back to
 * @return void|string depending on $return
 */
function print_section_add_menus($course, $section, $modnames = null, $vertical=false, $return=false, $sectionreturn=null) {
    global $PAGE;
    debugging('Function print_section_add_menus() is deprecated. Please use course renderer '.
            'function course_section_add_cm_control()', DEBUG_DEVELOPER);
    $output = '';
    $courserenderer = $PAGE->get_renderer('core', 'course');
    $output = $courserenderer->course_section_add_cm_control($course, $section, $sectionreturn,
            array('inblock' => $vertical));
    if ($return) {
        return $output;
    } else {
        echo $output;
        return !empty($output);
    }
}

/**
 * Produces the editing buttons for a module
 *
 * Deprecated. Please use:
 * $courserenderer = $PAGE->get_renderer('core', 'course');
 * $actions = course_get_cm_edit_actions($mod, $indent, $section);
 * return ' ' . $courserenderer->course_section_cm_edit_actions($actions);
 *
 * @deprecated since 2.5
 * @see course_get_cm_edit_actions()
 * @see core_course_renderer->course_section_cm_edit_actions()
 *
 * @param stdClass $mod The module to produce editing buttons for
 * @param bool $absolute_ignored (argument ignored) - all links are absolute
 * @param bool $moveselect (argument ignored)
 * @param int $indent The current indenting
 * @param int $section The section to link back to
 * @return string XHTML for the editing buttons
 */
function make_editing_buttons(stdClass $mod, $absolute_ignored = true, $moveselect = true, $indent=-1, $section=null) {
    global $PAGE;
    debugging('Function make_editing_buttons() is deprecated, please see PHPdocs in '.
            'lib/deprecatedlib.php on how to replace it', DEBUG_DEVELOPER);
    if (!($mod instanceof cm_info)) {
        $modinfo = get_fast_modinfo($mod->course);
        $mod = $modinfo->get_cm($mod->id);
    }
    $actions = course_get_cm_edit_actions($mod, $indent, $section);

    $courserenderer = $PAGE->get_renderer('core', 'course');
    // The space added before the <span> is a ugly hack but required to set the CSS property white-space: nowrap
    // and having it to work without attaching the preceding text along with it. Hopefully the refactoring of
    // the course page HTML will allow this to be removed.
    return ' ' . $courserenderer->course_section_cm_edit_actions($actions);
}

/**
 * Prints a section full of activity modules
 *
 * Deprecated. Please use:
 * $courserenderer = $PAGE->get_renderer('core', 'course');
 * echo $courserenderer->course_section_cm_list($course, $section, $sectionreturn,
 *     array('hidecompletion' => $hidecompletion));
 *
 * @deprecated since 2.5
 * @see core_course_renderer::course_section_cm_list()
 *
 * @param stdClass $course The course
 * @param stdClass|section_info $section The section object containing properties id and section
 * @param array $mods (argument not used)
 * @param array $modnamesused (argument not used)
 * @param bool $absolute (argument not used)
 * @param string $width (argument not used)
 * @param bool $hidecompletion Hide completion status
 * @param int $sectionreturn The section to return to
 * @return void
 */
function print_section($course, $section, $mods, $modnamesused, $absolute=false, $width="100%", $hidecompletion=false, $sectionreturn=null) {
    global $PAGE;
    debugging('Function print_section() is deprecated. Please use course renderer function '.
            'course_section_cm_list() instead.', DEBUG_DEVELOPER);
    $displayoptions = array('hidecompletion' => $hidecompletion);
    $courserenderer = $PAGE->get_renderer('core', 'course');
    echo $courserenderer->course_section_cm_list($course, $section, $sectionreturn, $displayoptions);
}

/**
 * Displays the list of courses with user notes
 *
 * This function is not used in core. It was replaced by block course_overview
 *
 * @deprecated since 2.5
 *
 * @param array $courses
 * @param array $remote_courses
 */
function print_overview($courses, array $remote_courses=array()) {
    global $CFG, $USER, $DB, $OUTPUT;
    debugging('Function print_overview() is deprecated. Use block course_overview to display this information', DEBUG_DEVELOPER);

    $htmlarray = array();
    if ($modules = $DB->get_records('modules')) {
        foreach ($modules as $mod) {
            if (file_exists(dirname(dirname(__FILE__)).'/mod/'.$mod->name.'/lib.php')) {
                include_once(dirname(dirname(__FILE__)).'/mod/'.$mod->name.'/lib.php');
                $fname = $mod->name.'_print_overview';
                if (function_exists($fname)) {
                    $fname($courses,$htmlarray);
                }
            }
        }
    }
    foreach ($courses as $course) {
        $fullname = format_string($course->fullname, true, array('context' => context_course::instance($course->id)));
        echo $OUTPUT->box_start('coursebox');
        $attributes = array('title' => s($fullname));
        if (empty($course->visible)) {
            $attributes['class'] = 'dimmed';
        }
        echo $OUTPUT->heading(html_writer::link(
            new moodle_url('/course/view.php', array('id' => $course->id)), $fullname, $attributes), 3);
        if (array_key_exists($course->id,$htmlarray)) {
            foreach ($htmlarray[$course->id] as $modname => $html) {
                echo $html;
            }
        }
        echo $OUTPUT->box_end();
    }

    if (!empty($remote_courses)) {
        echo $OUTPUT->heading(get_string('remotecourses', 'mnet'));
    }
    foreach ($remote_courses as $course) {
        echo $OUTPUT->box_start('coursebox');
        $attributes = array('title' => s($course->fullname));
        echo $OUTPUT->heading(html_writer::link(
            new moodle_url('/auth/mnet/jump.php', array('hostid' => $course->hostid, 'wantsurl' => '/course/view.php?id='.$course->remoteid)),
            format_string($course->shortname),
            $attributes) . ' (' . format_string($course->hostname) . ')', 3);
        echo $OUTPUT->box_end();
    }
}

/**
 * This function trawls through the logs looking for
 * anything new since the user's last login
 *
 * This function was only used to print the content of block recent_activity
 * All functionality is moved into class {@link block_recent_activity}
 * and renderer {@link block_recent_activity_renderer}
 *
 * @deprecated since 2.5
 * @param stdClass $course
 */
function print_recent_activity($course) {
    // $course is an object
    global $CFG, $USER, $SESSION, $DB, $OUTPUT;
    debugging('Function print_recent_activity() is deprecated. It is not recommended to'.
            ' use it outside of block_recent_activity', DEBUG_DEVELOPER);

    $context = context_course::instance($course->id);

    $viewfullnames = has_capability('moodle/site:viewfullnames', $context);

    $timestart = round(time() - COURSE_MAX_RECENT_PERIOD, -2); // better db caching for guests - 100 seconds

    if (!isguestuser()) {
        if (!empty($USER->lastcourseaccess[$course->id])) {
            if ($USER->lastcourseaccess[$course->id] > $timestart) {
                $timestart = $USER->lastcourseaccess[$course->id];
            }
        }
    }

    echo '<div class="activitydate">';
    echo get_string('activitysince', '', userdate($timestart));
    echo '</div>';
    echo '<div class="activityhead">';

    echo '<a href="'.$CFG->wwwroot.'/course/recent.php?id='.$course->id.'">'.get_string('recentactivityreport').'</a>';

    echo "</div>\n";

    $content = false;

/// Firstly, have there been any new enrolments?

    $users = get_recent_enrolments($course->id, $timestart);

    //Accessibility: new users now appear in an <OL> list.
    if ($users) {
        echo '<div class="newusers">';
        echo $OUTPUT->heading(get_string("newusers").':', 3);
        $content = true;
        echo "<ol class=\"list\">\n";
        foreach ($users as $user) {
            $fullname = fullname($user, $viewfullnames);
            echo '<li class="name"><a href="'."$CFG->wwwroot/user/view.php?id=$user->id&amp;course=$course->id\">$fullname</a></li>\n";
        }
        echo "</ol>\n</div>\n";
    }

/// Next, have there been any modifications to the course structure?

    $modinfo = get_fast_modinfo($course);

    $changelist = array();

    $logs = $DB->get_records_select('log', "time > ? AND course = ? AND
                                            module = 'course' AND
                                            (action = 'add mod' OR action = 'update mod' OR action = 'delete mod')",
                                    array($timestart, $course->id), "id ASC");

    if ($logs) {
        $actions  = array('add mod', 'update mod', 'delete mod');
        $newgones = array(); // added and later deleted items
        foreach ($logs as $key => $log) {
            if (!in_array($log->action, $actions)) {
                continue;
            }
            $info = explode(' ', $log->info);

            // note: in most cases I replaced hardcoding of label with use of
            // $cm->has_view() but it was not possible to do this here because
            // we don't necessarily have the $cm for it
            if ($info[0] == 'label') {     // Labels are ignored in recent activity
                continue;
            }

            if (count($info) != 2) {
                debugging("Incorrect log entry info: id = ".$log->id, DEBUG_DEVELOPER);
                continue;
            }

            $modname    = $info[0];
            $instanceid = $info[1];

            if ($log->action == 'delete mod') {
                // unfortunately we do not know if the mod was visible
                if (!array_key_exists($log->info, $newgones)) {
                    $strdeleted = get_string('deletedactivity', 'moodle', get_string('modulename', $modname));
                    $changelist[$log->info] = array ('operation' => 'delete', 'text' => $strdeleted);
                }
            } else {
                if (!isset($modinfo->instances[$modname][$instanceid])) {
                    if ($log->action == 'add mod') {
                        // do not display added and later deleted activities
                        $newgones[$log->info] = true;
                    }
                    continue;
                }
                $cm = $modinfo->instances[$modname][$instanceid];
                if (!$cm->uservisible) {
                    continue;
                }

                if ($log->action == 'add mod') {
                    $stradded = get_string('added', 'moodle', get_string('modulename', $modname));
                    $changelist[$log->info] = array('operation' => 'add', 'text' => "$stradded:<br /><a href=\"$CFG->wwwroot/mod/$cm->modname/view.php?id={$cm->id}\">".format_string($cm->name, true)."</a>");

                } else if ($log->action == 'update mod' and empty($changelist[$log->info])) {
                    $strupdated = get_string('updated', 'moodle', get_string('modulename', $modname));
                    $changelist[$log->info] = array('operation' => 'update', 'text' => "$strupdated:<br /><a href=\"$CFG->wwwroot/mod/$cm->modname/view.php?id={$cm->id}\">".format_string($cm->name, true)."</a>");
                }
            }
        }
    }

    if (!empty($changelist)) {
        echo $OUTPUT->heading(get_string("courseupdates").':', 3);
        $content = true;
        foreach ($changelist as $changeinfo => $change) {
            echo '<p class="activity">'.$change['text'].'</p>';
        }
    }

/// Now display new things from each module

    $usedmodules = array();
    foreach($modinfo->cms as $cm) {
        if (isset($usedmodules[$cm->modname])) {
            continue;
        }
        if (!$cm->uservisible) {
            continue;
        }
        $usedmodules[$cm->modname] = $cm->modname;
    }

    foreach ($usedmodules as $modname) {      // Each module gets it's own logs and prints them
        if (file_exists($CFG->dirroot.'/mod/'.$modname.'/lib.php')) {
            include_once($CFG->dirroot.'/mod/'.$modname.'/lib.php');
            $print_recent_activity = $modname.'_print_recent_activity';
            if (function_exists($print_recent_activity)) {
                // NOTE: original $isteacher (second parameter below) was replaced with $viewfullnames!
                $content = $print_recent_activity($course, $viewfullnames, $timestart) || $content;
            }
        } else {
            debugging("Missing lib.php in lib/{$modname} - please reinstall files or uninstall the module");
        }
    }

    if (! $content) {
        echo '<p class="message">'.get_string('nothingnew').'</p>';
    }
}

/**
 * Delete a course module and any associated data at the course level (events)
 * Until 1.5 this function simply marked a deleted flag ... now it
 * deletes it completely.
 *
 * @deprecated since 2.5
 *
 * @param int $id the course module id
 * @return boolean true on success, false on failure
 */
function delete_course_module($id) {
    debugging('Function delete_course_module() is deprecated. Please use course_delete_module() instead.', DEBUG_DEVELOPER);

    global $CFG, $DB;

    require_once($CFG->libdir.'/gradelib.php');
    require_once($CFG->dirroot.'/blog/lib.php');

    if (!$cm = $DB->get_record('course_modules', array('id'=>$id))) {
        return true;
    }
    $modulename = $DB->get_field('modules', 'name', array('id'=>$cm->module));
    //delete events from calendar
    if ($events = $DB->get_records('event', array('instance'=>$cm->instance, 'modulename'=>$modulename))) {
        foreach($events as $event) {
            delete_event($event->id);
        }
    }
    //delete grade items, outcome items and grades attached to modules
    if ($grade_items = grade_item::fetch_all(array('itemtype'=>'mod', 'itemmodule'=>$modulename,
                                                   'iteminstance'=>$cm->instance, 'courseid'=>$cm->course))) {
        foreach ($grade_items as $grade_item) {
            $grade_item->delete('moddelete');
        }
    }
    // Delete completion and availability data; it is better to do this even if the
    // features are not turned on, in case they were turned on previously (these will be
    // very quick on an empty table)
    $DB->delete_records('course_modules_completion', array('coursemoduleid' => $cm->id));
    $DB->delete_records('course_modules_availability', array('coursemoduleid'=> $cm->id));
    $DB->delete_records('course_completion_criteria', array('moduleinstance' => $cm->id,
                                                            'criteriatype' => COMPLETION_CRITERIA_TYPE_ACTIVITY));

    delete_context(CONTEXT_MODULE, $cm->id);
    return $DB->delete_records('course_modules', array('id'=>$cm->id));
}

/**
 * Prints the turn editing on/off button on course/index.php or course/category.php.
 *
 * @deprecated since 2.5
 *
 * @param integer $categoryid The id of the category we are showing, or 0 for system context.
 * @return string HTML of the editing button, or empty string, if this user is not allowed
 *      to see it.
 */
function update_category_button($categoryid = 0) {
    global $CFG, $PAGE, $OUTPUT;
    debugging('Function update_category_button() is deprecated. Pages to view '.
            'and edit courses are now separate and no longer depend on editing mode.',
            DEBUG_DEVELOPER);

    // Check permissions.
    if (!can_edit_in_category($categoryid)) {
        return '';
    }

    // Work out the appropriate action.
    if ($PAGE->user_is_editing()) {
        $label = get_string('turneditingoff');
        $edit = 'off';
    } else {
        $label = get_string('turneditingon');
        $edit = 'on';
    }

    // Generate the button HTML.
    $options = array('categoryedit' => $edit, 'sesskey' => sesskey());
    if ($categoryid) {
        $options['id'] = $categoryid;
        $page = 'category.php';
    } else {
        $page = 'index.php';
    }
    return $OUTPUT->single_button(new moodle_url('/course/' . $page, $options), $label, 'get');
}

/**
 * This function recursively travels the categories, building up a nice list
 * for display. It also makes an array that list all the parents for each
 * category.
 *
 * For example, if you have a tree of categories like:
 *   Miscellaneous (id = 1)
 *      Subcategory (id = 2)
 *         Sub-subcategory (id = 4)
 *   Other category (id = 3)
 * Then after calling this function you will have
 * $list = array(1 => 'Miscellaneous', 2 => 'Miscellaneous / Subcategory',
 *      4 => 'Miscellaneous / Subcategory / Sub-subcategory',
 *      3 => 'Other category');
 * $parents = array(2 => array(1), 4 => array(1, 2));
 *
 * If you specify $requiredcapability, then only categories where the current
 * user has that capability will be added to $list, although all categories
 * will still be added to $parents, and if you only have $requiredcapability
 * in a child category, not the parent, then the child catgegory will still be
 * included.
 *
 * If you specify the option $excluded, then that category, and all its children,
 * are omitted from the tree. This is useful when you are doing something like
 * moving categories, where you do not want to allow people to move a category
 * to be the child of itself.
 *
 * This function is deprecated! For list of categories use
 * coursecat::make_all_categories($requiredcapability, $excludeid, $separator)
 * For parents of one particular category use
 * coursecat::get($id)->get_parents()
 *
 * @deprecated since 2.5
 *
 * @param array $list For output, accumulates an array categoryid => full category path name
 * @param array $parents For output, accumulates an array categoryid => list of parent category ids.
 * @param string/array $requiredcapability if given, only categories where the current
 *      user has this capability will be added to $list. Can also be an array of capabilities,
 *      in which case they are all required.
 * @param integer $excludeid Omit this category and its children from the lists built.
 * @param object $category Not used
 * @param string $path Not used
 */
function make_categories_list(&$list, &$parents, $requiredcapability = '',
        $excludeid = 0, $category = NULL, $path = "") {
    global $CFG, $DB;
    require_once($CFG->libdir.'/coursecatlib.php');

    debugging('Global function make_categories_list() is deprecated. Please use '.
            'coursecat::make_categories_list() and coursecat::get_parents()',
            DEBUG_DEVELOPER);

    // For categories list use just this one function:
    if (empty($list)) {
        $list = array();
    }
    $list += coursecat::make_categories_list($requiredcapability, $excludeid);

    // Building the list of all parents of all categories in the system is highly undesirable and hardly ever needed.
    // Usually user needs only parents for one particular category, in which case should be used:
    // coursecat::get($categoryid)->get_parents()
    if (empty($parents)) {
        $parents = array();
    }
    $all = $DB->get_records_sql('SELECT id, parent FROM {course_categories} ORDER BY sortorder');
    foreach ($all as $record) {
        if ($record->parent) {
            $parents[$record->id] = array_merge($parents[$record->parent], array($record->parent));
        } else {
            $parents[$record->id] = array();
        }
    }
}

/**
 * Delete category, but move contents to another category.
 *
 * This function is deprecated. Please use
 * coursecat::get($category->id)->delete_move($newparentid, $showfeedback);
 *
 * @see coursecat::delete_move()
 * @deprecated since 2.5
 *
 * @param object $category
 * @param int $newparentid category id
 * @return bool status
 */
function category_delete_move($category, $newparentid, $showfeedback=true) {
    global $CFG;
    require_once($CFG->libdir.'/coursecatlib.php');

    debugging('Function category_delete_move() is deprecated. Please use coursecat::delete_move() instead.');

    return coursecat::get($category->id)->delete_move($newparentid, $showfeedback);
}

/**
 * Recursively delete category including all subcategories and courses.
 *
 * This function is deprecated. Please use
 * coursecat::get($category->id)->delete_full($showfeedback);
 *
 * @see coursecat::delete_full()
 * @deprecated since 2.5
 *
 * @param stdClass $category
 * @param boolean $showfeedback display some notices
 * @return array return deleted courses
 */
function category_delete_full($category, $showfeedback=true) {
    global $CFG, $DB;
    require_once($CFG->libdir.'/coursecatlib.php');

    debugging('Function category_delete_full() is deprecated. Please use coursecat::delete_full() instead.');

    return coursecat::get($category->id)->delete_full($showfeedback);
}

/**
 * Efficiently moves a category - NOTE that this can have
 * a huge impact access-control-wise...
 *
 * This function is deprecated. Please use
 * $coursecat = coursecat::get($category->id);
 * if ($coursecat->can_change_parent($newparentcat->id)) {
 *     $coursecat->change_parent($newparentcat->id);
 * }
 *
 * Alternatively you can use
 * $coursecat->update(array('parent' => $newparentcat->id));
 *
 * Function update() also updates field course_categories.timemodified
 *
 * @see coursecat::change_parent()
 * @see coursecat::update()
 * @deprecated since 2.5
 *
 * @param stdClass|coursecat $category
 * @param stdClass|coursecat $newparentcat
 */
function move_category($category, $newparentcat) {
    global $CFG;
    require_once($CFG->libdir.'/coursecatlib.php');

    debugging('Function move_category() is deprecated. Please use coursecat::change_parent() instead.');

    return coursecat::get($category->id)->change_parent($newparentcat->id);
}

/**
 * Hide course category and child course and subcategories
 *
 * This function is deprecated. Please use
 * coursecat::get($category->id)->hide();
 *
 * @see coursecat::hide()
 * @deprecated since 2.5
 *
 * @param stdClass $category
 * @return void
 */
function course_category_hide($category) {
    global $CFG;
    require_once($CFG->libdir.'/coursecatlib.php');

    debugging('Function course_category_hide() is deprecated. Please use coursecat::hide() instead.');

    coursecat::get($category->id)->hide();
}

/**
 * Show course category and child course and subcategories
 *
 * This function is deprecated. Please use
 * coursecat::get($category->id)->show();
 *
 * @see coursecat::show()
 * @deprecated since 2.5
 *
 * @param stdClass $category
 * @return void
 */
function course_category_show($category) {
    global $CFG;
    require_once($CFG->libdir.'/coursecatlib.php');

    debugging('Function course_category_show() is deprecated. Please use coursecat::show() instead.');

    coursecat::get($category->id)->show();
}

/**
 * Return specified category, default if given does not exist
 *
 * This function is deprecated.
 * To get the category with the specified it please use:
 * coursecat::get($catid, IGNORE_MISSING);
 * or
 * coursecat::get($catid, MUST_EXIST);
 *
 * To get the first available category please use
 * coursecat::get_default();
 *
 * class coursecat will also make sure that at least one category exists in DB
 *
 * @deprecated since 2.5
 * @see coursecat::get()
 * @see coursecat::get_default()
 *
 * @param int $catid course category id
 * @return object caregory
 */
function get_course_category($catid=0) {
    global $DB;

    debugging('Function get_course_category() is deprecated. Please use coursecat::get(), see phpdocs for more details');

    $category = false;

    if (!empty($catid)) {
        $category = $DB->get_record('course_categories', array('id'=>$catid));
    }

    if (!$category) {
        // the first category is considered default for now
        if ($category = $DB->get_records('course_categories', null, 'sortorder', '*', 0, 1)) {
            $category = reset($category);

        } else {
            $cat = new stdClass();
            $cat->name         = get_string('miscellaneous');
            $cat->depth        = 1;
            $cat->sortorder    = MAX_COURSES_IN_CATEGORY;
            $cat->timemodified = time();
            $catid = $DB->insert_record('course_categories', $cat);
            // make sure category context exists
            context_coursecat::instance($catid);
            mark_context_dirty('/'.SYSCONTEXTID);
            fix_course_sortorder(); // Required to build course_categories.depth and .path.
            $category = $DB->get_record('course_categories', array('id'=>$catid));
        }
    }

    return $category;
}

/**
 * Create a new course category and marks the context as dirty
 *
 * This function does not set the sortorder for the new category and
 * {@link fix_course_sortorder()} should be called after creating a new course
 * category
 *
 * Please note that this function does not verify access control.
 *
 * This function is deprecated. It is replaced with the method create() in class coursecat.
 * {@link coursecat::create()} also verifies the data, fixes sortorder and logs the action
 *
 * @deprecated since 2.5
 *
 * @param object $category All of the data required for an entry in the course_categories table
 * @return object new course category
 */
function create_course_category($category) {
    global $DB;

    debugging('Function create_course_category() is deprecated. Please use coursecat::create(), see phpdocs for more details', DEBUG_DEVELOPER);

    $category->timemodified = time();
    $category->id = $DB->insert_record('course_categories', $category);
    $category = $DB->get_record('course_categories', array('id' => $category->id));

    // We should mark the context as dirty
    $category->context = context_coursecat::instance($category->id);
    $category->context->mark_dirty();

    return $category;
}

/**
 * Returns an array of category ids of all the subcategories for a given
 * category.
 *
 * This function is deprecated.
 *
 * To get visible children categories of the given category use:
 * coursecat::get($categoryid)->get_children();
 * This function will return the array or coursecat objects, on each of them
 * you can call get_children() again
 *
 * @see coursecat::get()
 * @see coursecat::get_children()
 *
 * @deprecated since 2.5
 *
 * @global object
 * @param int $catid - The id of the category whose subcategories we want to find.
 * @return array of category ids.
 */
function get_all_subcategories($catid) {
    global $DB;

    debugging('Function get_all_subcategories() is deprecated. Please use appropriate methods() of coursecat class. See phpdocs for more details',
            DEBUG_DEVELOPER);

    $subcats = array();

    if ($categories = $DB->get_records('course_categories', array('parent' => $catid))) {
        foreach ($categories as $cat) {
            array_push($subcats, $cat->id);
            $subcats = array_merge($subcats, get_all_subcategories($cat->id));
        }
    }
    return $subcats;
}

/**
 * Gets the child categories of a given courses category
 *
 * This function is deprecated. Please use functions in class coursecat:
 * - coursecat::get($parentid)->has_children()
 * tells if the category has children (visible or not to the current user)
 *
 * - coursecat::get($parentid)->get_children()
 * returns an array of coursecat objects, each of them represents a children category visible
 * to the current user (i.e. visible=1 or user has capability to view hidden categories)
 *
 * - coursecat::get($parentid)->get_children_count()
 * returns number of children categories visible to the current user
 *
 * - coursecat::count_all()
 * returns total count of all categories in the system (both visible and not)
 *
 * - coursecat::get_default()
 * returns the first category (usually to be used if count_all() == 1)
 *
 * @deprecated since 2.5
 *
 * @param int $parentid the id of a course category.
 * @return array all the child course categories.
 */
function get_child_categories($parentid) {
    global $DB;
    debugging('Function get_child_categories() is deprecated. Use coursecat::get_children() or see phpdocs for more details.',
            DEBUG_DEVELOPER);

    $rv = array();
    $sql = context_helper::get_preload_record_columns_sql('ctx');
    $records = $DB->get_records_sql("SELECT c.*, $sql FROM {course_categories} c ".
            "JOIN {context} ctx on ctx.instanceid = c.id AND ctx.contextlevel = ? WHERE c.parent = ? ORDER BY c.sortorder",
            array(CONTEXT_COURSECAT, $parentid));
    foreach ($records as $category) {
        context_helper::preload_from_record($category);
        if (!$category->visible && !has_capability('moodle/category:viewhiddencategories', context_coursecat::instance($category->id))) {
            continue;
        }
        $rv[] = $category;
    }
    return $rv;
}

/**
 * Returns a sorted list of categories.
 *
 * When asking for $parent='none' it will return all the categories, regardless
 * of depth. Wheen asking for a specific parent, the default is to return
 * a "shallow" resultset. Pass false to $shallow and it will return all
 * the child categories as well.
 *
 * @deprecated since 2.5
 *
 * This function is deprecated. Use appropriate functions from class coursecat.
 * Examples:
 *
 * coursecat::get($categoryid)->get_children()
 * - returns all children of the specified category as instances of class
 * coursecat, which means on each of them method get_children() can be called again
 *
 * coursecat::get($categoryid)->get_children(array('recursive' => true))
 * - returns all children of the specified category and all subcategories
 *
 * coursecat::get(0)->get_children(array('recursive' => true))
 * - returns all categories defined in the system
 *
 * Sort fields can be specified, see phpdocs to {@link coursecat::get_children()}
 *
 * Also see functions {@link coursecat::get_children_count()}, {@link coursecat::count_all()},
 * {@link coursecat::get_default()}
 *
 * The code of this deprecated function is left as it is because coursecat::get_children()
 * returns categories as instances of coursecat and not stdClass
 *
 * @param string $parent The parent category if any
 * @param string $sort the sortorder
 * @param bool   $shallow - set to false to get the children too
 * @return array of categories
 */
function get_categories($parent='none', $sort=NULL, $shallow=true) {
    global $DB;

    debugging('Function get_categories() is deprecated. Please use coursecat::get_children(). See phpdocs for more details',
            DEBUG_DEVELOPER);

    if ($sort === NULL) {
        $sort = 'ORDER BY cc.sortorder ASC';
    } elseif ($sort ==='') {
        // leave it as empty
    } else {
        $sort = "ORDER BY $sort";
    }

    list($ccselect, $ccjoin) = context_instance_preload_sql('cc.id', CONTEXT_COURSECAT, 'ctx');

    if ($parent === 'none') {
        $sql = "SELECT cc.* $ccselect
                  FROM {course_categories} cc
               $ccjoin
                $sort";
        $params = array();

    } elseif ($shallow) {
        $sql = "SELECT cc.* $ccselect
                  FROM {course_categories} cc
               $ccjoin
                 WHERE cc.parent=?
                $sort";
        $params = array($parent);

    } else {
        $sql = "SELECT cc.* $ccselect
                  FROM {course_categories} cc
               $ccjoin
                  JOIN {course_categories} ccp
                       ON ((cc.parent = ccp.id) OR (cc.path LIKE ".$DB->sql_concat('ccp.path',"'/%'")."))
                 WHERE ccp.id=?
                $sort";
        $params = array($parent);
    }
    $categories = array();

    $rs = $DB->get_recordset_sql($sql, $params);
    foreach($rs as $cat) {
        context_instance_preload($cat);
        $catcontext = context_coursecat::instance($cat->id);
        if ($cat->visible || has_capability('moodle/category:viewhiddencategories', $catcontext)) {
            $categories[$cat->id] = $cat;
        }
    }
    $rs->close();
    return $categories;
}

/**
* Displays a course search form
*
* This function is deprecated, please use course renderer:
* $renderer = $PAGE->get_renderer('core', 'course');
* echo $renderer->course_search_form($value, $format);
*
* @deprecated since 2.5
*
* @param string $value default value to populate the search field
* @param bool $return if true returns the value, if false - outputs
* @param string $format display format - 'plain' (default), 'short' or 'navbar'
* @return null|string
*/
function print_course_search($value="", $return=false, $format="plain") {
    global $PAGE;
    debugging('Function print_course_search() is deprecated, please use course renderer', DEBUG_DEVELOPER);
    $renderer = $PAGE->get_renderer('core', 'course');
    if ($return) {
        return $renderer->course_search_form($value, $format);
    } else {
        echo $renderer->course_search_form($value, $format);
    }
}

/**
 * Prints custom user information on the home page
 *
 * This function is deprecated, please use:
 * $renderer = $PAGE->get_renderer('core', 'course');
 * echo $renderer->frontpage_my_courses()
 *
 * @deprecated since 2.5
 */
function print_my_moodle() {
    global $PAGE;
    debugging('Function print_my_moodle() is deprecated, please use course renderer function frontpage_my_courses()', DEBUG_DEVELOPER);

    $renderer = $PAGE->get_renderer('core', 'course');
    echo $renderer->frontpage_my_courses();
}

/**
 * Prints information about one remote course
 *
 * This function is deprecated, it is replaced with protected function
 * {@link core_course_renderer::frontpage_remote_course()}
 * It is only used from function {@link core_course_renderer::frontpage_my_courses()}
 *
 * @deprecated since 2.5
 */
function print_remote_course($course, $width="100%") {
    global $CFG, $USER;
    debugging('Function print_remote_course() is deprecated, please use course renderer', DEBUG_DEVELOPER);

    $linkcss = '';

    $url = "{$CFG->wwwroot}/auth/mnet/jump.php?hostid={$course->hostid}&amp;wantsurl=/course/view.php?id={$course->remoteid}";

    echo '<div class="coursebox remotecoursebox clearfix">';
    echo '<div class="info">';
    echo '<div class="name"><a title="'.get_string('entercourse').'"'.
         $linkcss.' href="'.$url.'">'
        .  format_string($course->fullname) .'</a><br />'
        . format_string($course->hostname) . ' : '
        . format_string($course->cat_name) . ' : '
        . format_string($course->shortname). '</div>';
    echo '</div><div class="summary">';
    $options = new stdClass();
    $options->noclean = true;
    $options->para = false;
    $options->overflowdiv = true;
    echo format_text($course->summary, $course->summaryformat, $options);
    echo '</div>';
    echo '</div>';
}

/**
 * Prints information about one remote host
 *
 * This function is deprecated, it is replaced with protected function
 * {@link core_course_renderer::frontpage_remote_host()}
 * It is only used from function {@link core_course_renderer::frontpage_my_courses()}
 *
 * @deprecated since 2.5
 */
function print_remote_host($host, $width="100%") {
    global $OUTPUT;
    debugging('Function print_remote_host() is deprecated, please use course renderer', DEBUG_DEVELOPER);

    $linkcss = '';

    echo '<div class="coursebox clearfix">';
    echo '<div class="info">';
    echo '<div class="name">';
    echo '<img src="'.$OUTPUT->pix_url('i/mnethost') . '" class="icon" alt="'.get_string('course').'" />';
    echo '<a title="'.s($host['name']).'" href="'.s($host['url']).'">'
        . s($host['name']).'</a> - ';
    echo $host['count'] . ' ' . get_string('courses');
    echo '</div>';
    echo '</div>';
    echo '</div>';
}

/**
 * Recursive function to print out all the categories in a nice format
 * with or without courses included
 *
 * @deprecated since 2.5
 *
 * See http://docs.moodle.org/dev/Courses_lists_upgrade_to_2.5
 */
function print_whole_category_list($category=NULL, $displaylist=NULL, $parentslist=NULL, $depth=-1, $showcourses = true, $categorycourses=NULL) {
    global $PAGE;
    debugging('Function print_whole_category_list() is deprecated, please use course renderer', DEBUG_DEVELOPER);

    $renderer = $PAGE->get_renderer('core', 'course');
    if ($showcourses && $category) {
        echo $renderer->course_category($category);
    } else if ($showcourses) {
        echo $renderer->frontpage_combo_list();
    } else {
        echo $renderer->frontpage_categories_list();
    }
}

/**
 * Prints the category information.
 *
 * @deprecated since 2.5
 *
 * This function was only used by {@link print_whole_category_list()} but now
 * all course category rendering is moved to core_course_renderer.
 *
 * @param stdClass $category
 * @param int $depth The depth of the category.
 * @param bool $showcourses If set to true course information will also be printed.
 * @param array|null $courses An array of courses belonging to the category, or null if you don't have it yet.
 */
function print_category_info($category, $depth = 0, $showcourses = false, array $courses = null) {
    global $PAGE;
    debugging('Function print_category_info() is deprecated, please use course renderer', DEBUG_DEVELOPER);

    $renderer = $PAGE->get_renderer('core', 'course');
    echo $renderer->course_category($category);
}

/**
 * This function generates a structured array of courses and categories.
 *
 * @deprecated since 2.5
 *
 * This function is not used any more in moodle core and course renderer does not have render function for it.
 * Combo list on the front page is displayed as:
 * $renderer = $PAGE->get_renderer('core', 'course');
 * echo $renderer->frontpage_combo_list()
 *
 * The new class {@link coursecat} stores the information about course category tree
 * To get children categories use:
 * coursecat::get($id)->get_children()
 * To get list of courses use:
 * coursecat::get($id)->get_courses()
 *
 * See http://docs.moodle.org/dev/Courses_lists_upgrade_to_2.5
 *
 * @param int $id
 * @param int $depth
 */
function get_course_category_tree($id = 0, $depth = 0) {
    global $DB, $CFG;
    if (!$depth) {
        debugging('Function get_course_category_tree() is deprecated, please use course renderer or coursecat class, see function phpdocs for more info', DEBUG_DEVELOPER);
    }

    $categories = array();
    $categoryids = array();
    $sql = context_helper::get_preload_record_columns_sql('ctx');
    $records = $DB->get_records_sql("SELECT c.*, $sql FROM {course_categories} c ".
            "JOIN {context} ctx on ctx.instanceid = c.id AND ctx.contextlevel = ? WHERE c.parent = ? ORDER BY c.sortorder",
            array(CONTEXT_COURSECAT, $id));
    foreach ($records as $category) {
        context_helper::preload_from_record($category);
        if (!$category->visible && !has_capability('moodle/category:viewhiddencategories', context_coursecat::instance($category->id))) {
            continue;
        }
        $categories[] = $category;
        $categoryids[$category->id] = $category;
        if (empty($CFG->maxcategorydepth) || $depth <= $CFG->maxcategorydepth) {
            list($category->categories, $subcategories) = get_course_category_tree($category->id, $depth+1);
            foreach ($subcategories as $subid=>$subcat) {
                $categoryids[$subid] = $subcat;
            }
            $category->courses = array();
        }
    }

    if ($depth > 0) {
        // This is a recursive call so return the required array
        return array($categories, $categoryids);
    }

    if (empty($categoryids)) {
        // No categories available (probably all hidden).
        return array();
    }

    // The depth is 0 this function has just been called so we can finish it off

    list($ccselect, $ccjoin) = context_instance_preload_sql('c.id', CONTEXT_COURSE, 'ctx');
    list($catsql, $catparams) = $DB->get_in_or_equal(array_keys($categoryids));
    $sql = "SELECT
            c.id,c.sortorder,c.visible,c.fullname,c.shortname,c.summary,c.category
            $ccselect
            FROM {course} c
            $ccjoin
            WHERE c.category $catsql ORDER BY c.sortorder ASC";
    if ($courses = $DB->get_records_sql($sql, $catparams)) {
        // loop throught them
        foreach ($courses as $course) {
            if ($course->id == SITEID) {
                continue;
            }
            context_instance_preload($course);
            if (!empty($course->visible) || has_capability('moodle/course:viewhiddencourses', context_course::instance($course->id))) {
                $categoryids[$course->category]->courses[$course->id] = $course;
            }
        }
    }
    return $categories;
}

/**
 * Print courses in category. If category is 0 then all courses are printed.
 *
 * @deprecated since 2.5
 *
 * To print a generic list of courses use:
 * $renderer = $PAGE->get_renderer('core', 'course');
 * echo $renderer->courses_list($courses);
 *
 * To print list of all courses:
 * $renderer = $PAGE->get_renderer('core', 'course');
 * echo $renderer->frontpage_available_courses();
 *
 * To print list of courses inside category:
 * $renderer = $PAGE->get_renderer('core', 'course');
 * echo $renderer->course_category($category); // this will also print subcategories
 *
 * @param int|stdClass $category category object or id.
 * @return bool true if courses found and printed, else false.
 */
function print_courses($category) {
    global $CFG, $OUTPUT, $PAGE;
    require_once($CFG->libdir. '/coursecatlib.php');
    debugging('Function print_courses() is deprecated, please use course renderer', DEBUG_DEVELOPER);

    if (!is_object($category) && $category==0) {
        $courses = coursecat::get(0)->get_courses(array('recursive' => true, 'summary' => true, 'coursecontacts' => true));
    } else {
        $courses = coursecat::get($category->id)->get_courses(array('summary' => true, 'coursecontacts' => true));
    }

    if ($courses) {
        $renderer = $PAGE->get_renderer('core', 'course');
        echo $renderer->courses_list($courses);
    } else {
        echo $OUTPUT->heading(get_string("nocoursesyet"));
        $context = context_system::instance();
        if (has_capability('moodle/course:create', $context)) {
            $options = array();
            if (!empty($category->id)) {
                $options['category'] = $category->id;
            } else {
                $options['category'] = $CFG->defaultrequestcategory;
            }
            echo html_writer::start_tag('div', array('class'=>'addcoursebutton'));
            echo $OUTPUT->single_button(new moodle_url('/course/edit.php', $options), get_string("addnewcourse"));
            echo html_writer::end_tag('div');
            return false;
        }
    }
    return true;
}

/**
 * Print a description of a course, suitable for browsing in a list.
 *
 * @deprecated since 2.5
 *
 * Please use course renderer to display a course information box.
 * $renderer = $PAGE->get_renderer('core', 'course');
 * echo $renderer->courses_list($courses); // will print list of courses
 * echo $renderer->course_info_box($course); // will print one course wrapped in div.generalbox
 *
 * @param object $course the course object.
 * @param string $highlightterms Ignored in this deprecated function!
 */
function print_course($course, $highlightterms = '') {
    global $PAGE;

    debugging('Function print_course() is deprecated, please use course renderer', DEBUG_DEVELOPER);
    $renderer = $PAGE->get_renderer('core', 'course');
    // Please note, correct would be to use $renderer->coursecat_coursebox() but this function is protected.
    // To print list of courses use $renderer->courses_list();
    echo $renderer->course_info_box($course);
}

/**
 * Gets an array whose keys are category ids and whose values are arrays of courses in the corresponding category.
 *
 * @deprecated since 2.5
 *
 * This function is not used any more in moodle core and course renderer does not have render function for it.
 * Combo list on the front page is displayed as:
 * $renderer = $PAGE->get_renderer('core', 'course');
 * echo $renderer->frontpage_combo_list()
 *
 * The new class {@link coursecat} stores the information about course category tree
 * To get children categories use:
 * coursecat::get($id)->get_children()
 * To get list of courses use:
 * coursecat::get($id)->get_courses()
 *
 * See http://docs.moodle.org/dev/Courses_lists_upgrade_to_2.5
 *
 * @param int $categoryid
 * @return array
 */
function get_category_courses_array($categoryid = 0) {
    debugging('Function get_category_courses_array() is deprecated, please use methods of coursecat class', DEBUG_DEVELOPER);
    $tree = get_course_category_tree($categoryid);
    $flattened = array();
    foreach ($tree as $category) {
        get_category_courses_array_recursively($flattened, $category);
    }
    return $flattened;
}

/**
 * Recursive function to help flatten the course category tree.
 *
 * @deprecated since 2.5
 *
 * Was intended to be called from {@link get_category_courses_array()}
 *
 * @param array &$flattened An array passed by reference in which to store courses for each category.
 * @param stdClass $category The category to get courses for.
 */
function get_category_courses_array_recursively(array &$flattened, $category) {
    debugging('Function get_category_courses_array_recursively() is deprecated, please use methods of coursecat class', DEBUG_DEVELOPER);
    $flattened[$category->id] = $category->courses;
    foreach ($category->categories as $childcategory) {
        get_category_courses_array_recursively($flattened, $childcategory);
    }
}

/**
 * Returns a URL based on the context of the current page.
 * This URL points to blog/index.php and includes filter parameters appropriate for the current page.
 *
 * @param stdclass $context
 * @deprecated since Moodle 2.5 MDL-27814 - please do not use this function any more.
 * @todo Remove this in 2.7
 * @return string
 */
function blog_get_context_url($context=null) {
    global $CFG;

    debugging('Function  blog_get_context_url() is deprecated, getting params from context is not reliable for blogs.', DEBUG_DEVELOPER);
    $viewblogentriesurl = new moodle_url('/blog/index.php');

    if (empty($context)) {
        global $PAGE;
        $context = $PAGE->context;
    }

    // Change contextlevel to SYSTEM if viewing the site course
    if ($context->contextlevel == CONTEXT_COURSE && $context->instanceid == SITEID) {
        $context = context_system::instance();
    }

    $filterparam = '';
    $strlevel = '';

    switch ($context->contextlevel) {
        case CONTEXT_SYSTEM:
        case CONTEXT_BLOCK:
        case CONTEXT_COURSECAT:
            break;
        case CONTEXT_COURSE:
            $filterparam = 'courseid';
            $strlevel = get_string('course');
            break;
        case CONTEXT_MODULE:
            $filterparam = 'modid';
            $strlevel = print_context_name($context);
            break;
        case CONTEXT_USER:
            $filterparam = 'userid';
            $strlevel = get_string('user');
            break;
    }

    if (!empty($filterparam)) {
        $viewblogentriesurl->param($filterparam, $context->instanceid);
    }

    return $viewblogentriesurl;
}

/**
 * Retrieve course records with the course managers and other related records
 * that we need for print_course(). This allows print_courses() to do its job
 * in a constant number of DB queries, regardless of the number of courses,
 * role assignments, etc.
 *
 * The returned array is indexed on c.id, and each course will have
 * - $course->managers - array containing RA objects that include a $user obj
 *                       with the minimal fields needed for fullname()
 *
 * @deprecated since 2.5
 *
 * To get list of all courses with course contacts ('managers') use
 * coursecat::get(0)->get_courses(array('recursive' => true, 'coursecontacts' => true));
 *
 * To get list of courses inside particular category use
 * coursecat::get($id)->get_courses(array('coursecontacts' => true));
 *
 * Additionally you can specify sort order, offset and maximum number of courses,
 * see {@link coursecat::get_courses()}
 *
 * Please note that code of this function is not changed to use coursecat class because
 * coursecat::get_courses() returns result in slightly different format. Also note that
 * get_courses_wmanagers() DOES NOT check that users are enrolled in the course and
 * coursecat::get_courses() does.
 *
 * @global object
 * @global object
 * @global object
 * @uses CONTEXT_COURSE
 * @uses CONTEXT_SYSTEM
 * @uses CONTEXT_COURSECAT
 * @uses SITEID
 * @param int|string $categoryid Either the categoryid for the courses or 'all'
 * @param string $sort A SQL sort field and direction
 * @param array $fields An array of additional fields to fetch
 * @return array
 */
function get_courses_wmanagers($categoryid=0, $sort="c.sortorder ASC", $fields=array()) {
    /*
     * The plan is to
     *
     * - Grab the courses JOINed w/context
     *
     * - Grab the interesting course-manager RAs
     *   JOINed with a base user obj and add them to each course
     *
     * So as to do all the work in 2 DB queries. The RA+user JOIN
     * ends up being pretty expensive if it happens over _all_
     * courses on a large site. (Are we surprised!?)
     *
     * So this should _never_ get called with 'all' on a large site.
     *
     */
    global $USER, $CFG, $DB;
    debugging('Function get_courses_wmanagers() is deprecated, please use coursecat::get_courses()', DEBUG_DEVELOPER);

    $params = array();
    $allcats = false; // bool flag
    if ($categoryid === 'all') {
        $categoryclause   = '';
        $allcats = true;
    } elseif (is_numeric($categoryid)) {
        $categoryclause = "c.category = :catid";
        $params['catid'] = $categoryid;
    } else {
        debugging("Could not recognise categoryid = $categoryid");
        $categoryclause = '';
    }

    $basefields = array('id', 'category', 'sortorder',
                        'shortname', 'fullname', 'idnumber',
                        'startdate', 'visible',
                        'newsitems', 'groupmode', 'groupmodeforce');

    if (!is_null($fields) && is_string($fields)) {
        if (empty($fields)) {
            $fields = $basefields;
        } else {
            // turn the fields from a string to an array that
            // get_user_courses_bycap() will like...
            $fields = explode(',',$fields);
            $fields = array_map('trim', $fields);
            $fields = array_unique(array_merge($basefields, $fields));
        }
    } elseif (is_array($fields)) {
        $fields = array_merge($basefields,$fields);
    }
    $coursefields = 'c.' .join(',c.', $fields);

    if (empty($sort)) {
        $sortstatement = "";
    } else {
        $sortstatement = "ORDER BY $sort";
    }

    $where = 'WHERE c.id != ' . SITEID;
    if ($categoryclause !== ''){
        $where = "$where AND $categoryclause";
    }

    // pull out all courses matching the cat
    list($ccselect, $ccjoin) = context_instance_preload_sql('c.id', CONTEXT_COURSE, 'ctx');
    $sql = "SELECT $coursefields $ccselect
              FROM {course} c
           $ccjoin
               $where
               $sortstatement";

    $catpaths = array();
    $catpath  = NULL;
    if ($courses = $DB->get_records_sql($sql, $params)) {
        // loop on courses materialising
        // the context, and prepping data to fetch the
        // managers efficiently later...
        foreach ($courses as $k => $course) {
            context_instance_preload($course);
            $coursecontext = context_course::instance($course->id);
            $courses[$k] = $course;
            $courses[$k]->managers = array();
            if ($allcats === false) {
                // single cat, so take just the first one...
                if ($catpath === NULL) {
                    $catpath = preg_replace(':/\d+$:', '', $coursecontext->path);
                }
            } else {
                // chop off the contextid of the course itself
                // like dirname() does...
                $catpaths[] = preg_replace(':/\d+$:', '', $coursecontext->path);
            }
        }
    } else {
        return array(); // no courses!
    }

    $CFG->coursecontact = trim($CFG->coursecontact);
    if (empty($CFG->coursecontact)) {
        return $courses;
    }

    $managerroles = explode(',', $CFG->coursecontact);
    $catctxids = '';
    if (count($managerroles)) {
        if ($allcats === true) {
            $catpaths  = array_unique($catpaths);
            $ctxids = array();
            foreach ($catpaths as $cpath) {
                $ctxids = array_merge($ctxids, explode('/',substr($cpath,1)));
            }
            $ctxids = array_unique($ctxids);
            $catctxids = implode( ',' , $ctxids);
            unset($catpaths);
            unset($cpath);
        } else {
            // take the ctx path from the first course
            // as all categories will be the same...
            $catpath = substr($catpath,1);
            $catpath = preg_replace(':/\d+$:','',$catpath);
            $catctxids = str_replace('/',',',$catpath);
        }
        if ($categoryclause !== '') {
            $categoryclause = "AND $categoryclause";
        }
        /*
         * Note: Here we use a LEFT OUTER JOIN that can
         * "optionally" match to avoid passing a ton of context
         * ids in an IN() clause. Perhaps a subselect is faster.
         *
         * In any case, this SQL is not-so-nice over large sets of
         * courses with no $categoryclause.
         *
         */
        $sql = "SELECT ctx.path, ctx.instanceid, ctx.contextlevel,
                       r.id AS roleid, r.name AS rolename, r.shortname AS roleshortname,
                       rn.name AS rolecoursealias, u.id AS userid, u.firstname, u.lastname
                  FROM {role_assignments} ra
                  JOIN {context} ctx ON ra.contextid = ctx.id
                  JOIN {user} u ON ra.userid = u.id
                  JOIN {role} r ON ra.roleid = r.id
             LEFT JOIN {role_names} rn ON (rn.contextid = ctx.id AND rn.roleid = r.id)
                  LEFT OUTER JOIN {course} c
                       ON (ctx.instanceid=c.id AND ctx.contextlevel=".CONTEXT_COURSE.")
                WHERE ( c.id IS NOT NULL";
        // under certain conditions, $catctxids is NULL
        if($catctxids == NULL){
            $sql .= ") ";
        }else{
            $sql .= " OR ra.contextid  IN ($catctxids) )";
        }

        $sql .= "AND ra.roleid IN ({$CFG->coursecontact})
                      $categoryclause
                ORDER BY r.sortorder ASC, ctx.contextlevel ASC, ra.sortorder ASC";
        $rs = $DB->get_recordset_sql($sql, $params);

        // This loop is fairly stupid as it stands - might get better
        // results doing an initial pass clustering RAs by path.
        foreach($rs as $ra) {
            $user = new stdClass;
            $user->id        = $ra->userid;    unset($ra->userid);
            $user->firstname = $ra->firstname; unset($ra->firstname);
            $user->lastname  = $ra->lastname;  unset($ra->lastname);
            $ra->user = $user;
            if ($ra->contextlevel == CONTEXT_SYSTEM) {
                foreach ($courses as $k => $course) {
                    $courses[$k]->managers[] = $ra;
                }
            } else if ($ra->contextlevel == CONTEXT_COURSECAT) {
                if ($allcats === false) {
                    // It always applies
                    foreach ($courses as $k => $course) {
                        $courses[$k]->managers[] = $ra;
                    }
                } else {
                    foreach ($courses as $k => $course) {
                        $coursecontext = context_course::instance($course->id);
                        // Note that strpos() returns 0 as "matched at pos 0"
                        if (strpos($coursecontext->path, $ra->path.'/') === 0) {
                            // Only add it to subpaths
                            $courses[$k]->managers[] = $ra;
                        }
                    }
                }
            } else { // course-level
                if (!array_key_exists($ra->instanceid, $courses)) {
                    //this course is not in a list, probably a frontpage course
                    continue;
                }
                $courses[$ra->instanceid]->managers[] = $ra;
            }
        }
        $rs->close();
    }

    return $courses;
}

/**
<<<<<<< HEAD
 * Converts a nested array tree into HTML ul:li [recursive]
 *
 * @deprecated since 2.5
 *
 * @param array $tree A tree array to convert
 * @param int $row Used in identifying the iteration level and in ul classes
 * @return string HTML structure
 */
function convert_tree_to_html($tree, $row=0) {
    debugging('Function convert_tree_to_html() is deprecated since Moodle 2.5. Consider using class tabtree and core_renderer::render_tabtree()', DEBUG_DEVELOPER);

    $str = "\n".'<ul class="tabrow'.$row.'">'."\n";

    $first = true;
    $count = count($tree);

    foreach ($tree as $tab) {
        $count--;   // countdown to zero

        $liclass = '';

        if ($first && ($count == 0)) {   // Just one in the row
            $liclass = 'first last';
            $first = false;
        } else if ($first) {
            $liclass = 'first';
            $first = false;
        } else if ($count == 0) {
            $liclass = 'last';
        }

        if ((empty($tab->subtree)) && (!empty($tab->selected))) {
            $liclass .= (empty($liclass)) ? 'onerow' : ' onerow';
        }

        if ($tab->inactive || $tab->active || $tab->selected) {
            if ($tab->selected) {
                $liclass .= (empty($liclass)) ? 'here selected' : ' here selected';
            } else if ($tab->active) {
                $liclass .= (empty($liclass)) ? 'here active' : ' here active';
            }
        }

        $str .= (!empty($liclass)) ? '<li class="'.$liclass.'">' : '<li>';

        if ($tab->inactive || $tab->active || ($tab->selected && !$tab->linkedwhenselected)) {
            // The a tag is used for styling
            $str .= '<a class="nolink"><span>'.$tab->text.'</span></a>';
        } else {
            $str .= '<a href="'.$tab->link.'" title="'.$tab->title.'"><span>'.$tab->text.'</span></a>';
        }

        if (!empty($tab->subtree)) {
            $str .= convert_tree_to_html($tab->subtree, $row+1);
        } else if ($tab->selected) {
            $str .= '<div class="tabrow'.($row+1).' empty">&nbsp;</div>'."\n";
        }

        $str .= ' </li>'."\n";
    }
    $str .= '</ul>'."\n";

    return $str;
}

/**
 * Convert nested tabrows to a nested array
 *
 * @deprecated since 2.5
 *
 * @param array $tabrows A [nested] array of tab row objects
 * @param string $selected The tabrow to select (by id)
 * @param array $inactive An array of tabrow id's to make inactive
 * @param array $activated An array of tabrow id's to make active
 * @return array The nested array
 */
function convert_tabrows_to_tree($tabrows, $selected, $inactive, $activated) {

    debugging('Function convert_tabrows_to_tree() is deprecated since Moodle 2.5. Consider using class tabtree', DEBUG_DEVELOPER);

    // Work backwards through the rows (bottom to top) collecting the tree as we go.
    $tabrows = array_reverse($tabrows);

    $subtree = array();

    foreach ($tabrows as $row) {
        $tree = array();

        foreach ($row as $tab) {
            $tab->inactive = in_array((string)$tab->id, $inactive);
            $tab->active = in_array((string)$tab->id, $activated);
            $tab->selected = (string)$tab->id == $selected;

            if ($tab->active || $tab->selected) {
                if ($subtree) {
                    $tab->subtree = $subtree;
                }
            }
            $tree[] = $tab;
        }
        $subtree = $tree;
    }

    return $subtree;
=======
 * @deprecated since Moodle 2.3
 */
function move_section($course, $section, $move) {
    throw new coding_exception('move_section() can not be used any more, please see move_section_to().');
>>>>>>> fbc7f2af
}<|MERGE_RESOLUTION|>--- conflicted
+++ resolved
@@ -4557,7 +4557,6 @@
 }
 
 /**
-<<<<<<< HEAD
  * Converts a nested array tree into HTML ul:li [recursive]
  *
  * @deprecated since 2.5
@@ -4662,10 +4661,11 @@
     }
 
     return $subtree;
-=======
+}
+
+/**
  * @deprecated since Moodle 2.3
  */
 function move_section($course, $section, $move) {
     throw new coding_exception('move_section() can not be used any more, please see move_section_to().');
->>>>>>> fbc7f2af
 }