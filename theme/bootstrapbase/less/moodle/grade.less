--- conflicted
+++ resolved
@@ -231,10 +231,10 @@
     }
 }
 
-<<<<<<< HEAD
 .path-grade-edit-tree table.setup-grades .column-select {
     text-align: center;
-=======
+}
+
 /**
  * Grader report.
  */
@@ -253,5 +253,4 @@
             background-color: @tableBackgroundAccent;
         }
     }
->>>>>>> 7feac0aa
 }