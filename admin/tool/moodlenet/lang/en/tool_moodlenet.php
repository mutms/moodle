--- conflicted
+++ resolved
@@ -34,12 +34,8 @@
 $string['defaultmoodlenet'] = 'MoodleNet URL';
 $string['defaultmoodlenet_desc'] = "The URL to either Moodle HQ's MoodleNet instance, or your preferred instance.";
 $string['defaultmoodlenetname'] = "MoodleNet instance name";
-<<<<<<< HEAD
 $string['defaultmoodlenetnamevalue'] = 'MoodleNet Home';
-$string['defaultmoodlenetname_desc'] = 'The name of either Moodle HQ\'s MoodleNet instance or your preferred MoodleNet instance to browse on.';
-=======
 $string['defaultmoodlenetname_desc'] = 'The name of the MoodleNet instance available via the activity chooser.';
->>>>>>> 1ab405f4
 $string['enablemoodlenet'] = 'Enable MoodleNet integration';
 $string['enablemoodlenet_desc'] = 'If enabled, a user with the capability to create and manage activities can browse MoodleNet via the activity chooser and import MoodleNet resources into their course. In addition, a user with the capability to restore backups can select a backup file on MoodleNet and restore it into Moodle.';
 $string['errorduringdownload'] = 'An error occurred while downloading the file: {$a}';
