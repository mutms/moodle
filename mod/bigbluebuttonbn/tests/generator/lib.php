<?php
// This file is part of Moodle - http://moodle.org/
//
// Moodle is free software: you can redistribute it and/or modify
// it under the terms of the GNU General Public License as published by
// the Free Software Foundation, either version 3 of the License, or
// (at your option) any later version.
//
// Moodle is distributed in the hope that it will be useful,
// but WITHOUT ANY WARRANTY; without even the implied warranty of
// MERCHANTABILITY or FITNESS FOR A PARTICULAR PURPOSE.  See the
// GNU General Public License for more details.
//
// You should have received a copy of the GNU General Public License
// along with Moodle.  If not, see <http://www.gnu.org/licenses/>.

/**
 * mod_bigbluebuttonbn data generator
 *
 * @package    mod_bigbluebuttonbn
 * @category   test
 * @copyright  2018 - present, Blindside Networks Inc
 * @license    http://www.gnu.org/copyleft/gpl.html GNU GPL v3 or later
 * @author     Jesus Federico  (jesus [at] blindsidenetworks [dt] com)
 */

use mod_bigbluebuttonbn\instance;
use mod_bigbluebuttonbn\logger;
use mod_bigbluebuttonbn\recording;
use mod_bigbluebuttonbn\testing\generator\mockedserver;

/**
 * bigbluebuttonbn module data generator
 *
 * @package    mod_bigbluebuttonbn
 * @category   test
 * @copyright  2018 - present, Blindside Networks Inc
 * @license    http://www.gnu.org/copyleft/gpl.html GNU GPL v3 or later
 * @author     Jesus Federico  (jesus [at] blindsidenetworks [dt] com)
 */
class mod_bigbluebuttonbn_generator extends \testing_module_generator {

    /**
     * Creates an instance of bigbluebuttonbn for testing purposes.
     *
     * @param array|stdClass $record data for module being generated.
     * @param null|array $options general options for course module.
     * @return stdClass record from module-defined table with additional field cmid
     */
    public function create_instance($record = null, array $options = null) {
        $now = time();
        $defaults = [
            "type" => 0,
            "meetingid" => sha1(rand()),
            "record" => true,
            "moderatorpass" => "mp",
            "viewerpass" => "ap",
            "participants" => "{}",
            "timecreated" => $now,
            "timemodified" => $now,
            "presentation" => null,
            "recordings_preview" => 0
        ];

        $record = (array) $record;

        $record['participants'] = json_encode($this->get_participants_from_record($record));

        foreach ($defaults as $key => $value) {
            if (!isset($record[$key])) {
                $record[$key] = $value;
            }
        }
        if ($record['presentation']) {
            global $USER;
            // Here we replace the original presentation file with a draft area in which we store this file.
            $draftareaid = file_get_unused_draft_itemid();
            $bbbfilerecord['contextid'] = context_user::instance($USER->id)->id;
            $bbbfilerecord['component'] = 'user';
            $bbbfilerecord['filearea'] = 'draft';
            $bbbfilerecord['itemid'] = $draftareaid;
            $bbbfilerecord['filepath'] = '/';
            $bbbfilerecord['filename'] = basename($record['presentation']);
            $fs = get_file_storage();

            $fs->create_file_from_pathname($bbbfilerecord, $record['presentation']);
            // Now the $record['presentation'] must contain the draftareaid.
            $record['presentation'] = $draftareaid;
        }
        return parent::create_instance((object) $record, (array) $options);
    }

    /**
     * Create the participants field data from create_instance data.
     *
     * @param array $record
     * @return array
     */
    protected function get_participants_from_record(array $record): array {
        $roles = [];
        if (array_key_exists('moderators', $record) && !empty($record['moderators'])) {
            $roles = array_merge(
                $roles,
                $this->get_participant_configuration($record['moderators'], 'moderator')
            );
            unset($record['moderators']);
        }

        if (array_key_exists('viewers', $record) && !empty($record['viewers'])) {
            $roles = array_merge(
                $roles,
                $this->get_participant_configuration($record['viewers'], 'viewer')
            );
            unset($record['viewers']);
        }

        if (!empty($roles)) {
            array_unshift($roles, (object) [
                'selectiontype' => 'all',
                'selectionid' => 'all',
                'role' => 'viewer',
            ]);
        }

        return $roles;
    }

    /**
     * Get the participant configuration for a field and role for use in get_participants_from_record.
     *
     * @param string $field
     * @param string $role
     * @return array
     */
    protected function get_participant_configuration(string $field, string $role): array {
        global $DB;

        $values = explode(',', $field);

        $roles = $DB->get_records_menu('role', [], '', 'shortname, id');

        $configuration = [];
        foreach ($values as $value) {
            if (empty($value)) {
                // Empty value.
                continue;
            }
            [$type, $name] = explode(':', $value);

            $participant = (object) [
                'selectiontype' => $type,
                'role' => $role,
            ];
            switch ($type) {
                case 'role':
                    if (!array_key_exists($name, $roles)) {
                        throw new \coding_exception("Unknown role '{$name}'");
                    }
                    $participant->selectionid = $roles[$name];

                    break;
                case 'user':
                    $participant->selectionid = $DB->get_field('user', 'id', ['username' => $name], MUST_EXIST);
                    break;
                default:
                    throw new \coding_exception("Unknown participant type: '{$type}'");
            }

            $configuration[] = $participant;
        }

        return $configuration;
    }

    /**
     * Create a recording for the given bbb activity.
     *
     * The recording is created both locally, and a recording record is created on the mocked BBB server.
     *
     * @param array $data
     * @return stdClass the recording object
     */
    public function create_recording(array $data): stdClass {
        $instance = instance::get_from_instanceid($data['bigbluebuttonbnid']);

        if (isset($data['imported']) && filter_var($data['imported'], FILTER_VALIDATE_BOOLEAN)) {
            if (empty($data['importedid'])) {
                throw new moodle_exception('error');
            }
            $recording = recording::get_record(['recordingid' => $data['importedid']]);
            $recording->imported = true;
        } else {
            $recording = (object) [
                'headless' => false,
                'imported' => false,
                'status' => $data['status'] ?? recording::RECORDING_STATUS_NOTIFIED,
            ];
        }

        if (!empty($data['groupid'])) {
            $instance->set_group_id($data['groupid']);
            $recording->groupid = $data['groupid'];
        }

        $recording->bigbluebuttonbnid = $instance->get_instance_id();
        $recording->courseid = $instance->get_course_id();
        if (isset($options['imported']) && $options['imported']) {
            $precording = $recording->create_imported_recording($instance);
        } else {
            if ($recording->status == recording::RECORDING_STATUS_DISMISSED) {
                $recording->recordingid = sprintf(
                    "%s-%s",
                    md5($instance->get_meeting_id()),
                    time() + rand(1, 100000)
                );
            } else {
                $recording->recordingid = $this->create_mockserver_recording($instance, $recording, $data);
            }
            $precording = new recording(0, $recording);
            $precording->create();
        }
        return $precording->to_record();
    }

    /**
     * Add a recording in the mock server
     *
     * @param instance $instance
     * @param stdClass $recordingdata
     * @param array $data
     * @return string
     */
    protected function create_mockserver_recording(instance $instance, stdClass $recordingdata, array $data): string {
        $now = time();
        $mockdata = array_merge((array) $recordingdata, [
            'sequence' => 1,
            'meta' => [
                'bn-presenter-name' => $data['presentername'] ?? 'Fake presenter',
                'bn-recording-ready-url' => new moodle_url('/mod/bigbluebuttonbn/bbb_broker.php', [
                    'action' => 'recording_ready',
                    'bigbluebuttonbn' => $instance->get_instance_id()
                ]),
                'bbb-recording-description' => $data['description'] ?? '',
                'bbb-recording-name' => $data['name'] ?? '',
                'bbb-recording-tags' => $data['tags'] ?? '',
            ],
        ]);
<<<<<<< HEAD
        $mockdata['startTime'] = $data['starttime'] ?? $now;
        $mockdata['endTime'] = $data['endtime'] ?? $mockdata['startTime'] + HOURSECS;
=======
        if (!empty($data['isBreakout'])) {
            // If it is a breakout meeting, we do not have any way to know the real Id of the meeting
            // unless we query the list of submeetings.
            // For now we will just send the parent ID and let the mock server deal with the sequence + parentID
            // to find the meetingID.
            $mockdata['parentMeetingID'] = $instance->get_meeting_id();
        } else {
            $mockdata['meetingID'] = $instance->get_meeting_id();
        }

>>>>>>> 628ee05f
        $result = $this->send_mock_request('backoffice/createRecording', [], $mockdata);

        return (string) $result->recordID;
    }

    /**
     * Mock an in-progress meeting on the remote server.
     *
     * @param array $data
     * @return stdClass
     */
    public function create_meeting(array $data): stdClass {
        $instance = instance::get_from_instanceid($data['instanceid']);

        if (array_key_exists('groupid', $data)) {
            $instance = instance::get_group_instance_from_instance($instance, $data['groupid']);
        }

        $meetingid = $instance->get_meeting_id();

        // Default room configuration.
        $roomconfig = array_merge($data, [
            'meetingName' => $instance->get_meeting_name(),
            'attendeePW' => $instance->get_viewer_password(),
            'moderatorPW' => $instance->get_moderator_password(),
            'voiceBridge' => $instance->get_voice_bridge(),
            'meta' => [
                'bbb-context' => $instance->get_course()->fullname,
                'bbb-context-id' => $instance->get_course()->id,
                'bbb-context-label' => $instance->get_course()->shortname,
                'bbb-context-name' => $instance->get_course()->fullname,
                'bbb-origin' => 'Moodle',
                'bbb-origin-tag' => 'moodle-mod_bigbluebuttonbn (TODO version)',
                'bbb-recording-description' => $instance->get_meeting_description(),
                'bbb-recording-name' => $instance->get_meeting_name(),
            ],
        ]);
        if (!empty($roomconfig['isBreakout'])) {
            // If it is a breakout meeting, we do not have any way to know the real Id of the meeting
            // For now we will just send the parent ID and let the mock server deal with the sequence + parentID
            // to find the meetingID.
            $roomconfig['parentMeetingID'] = $instance->get_meeting_id();
        } else {
            $roomconfig['meetingID'] = $meetingid;
        }

        $this->send_mock_request('backoffice/createMeeting', [], $roomconfig);

        return (object) $roomconfig;
    }

    /**
     * Create a log record
     *
     * @param mixed $record
     * @param array|null $options
     */
    public function create_log($record, array $options = null) {
        $instance = instance::get_from_instanceid($record['bigbluebuttonbnid']);

        $record = array_merge([
            'meetingid' => $instance->get_meeting_id(),
        ], (array) $record);

        $testlogclass = new class extends logger {
            /**
             * Log test event
             *
             * @param instance $instance
             * @param array $record
             */
            public static function log_test_event(instance $instance, array $record): void {
                self::log(
                    $instance,
                    logger::EVENT_CREATE,
                    $record
                );
            }
        };

        $testlogclass::log_test_event($instance, $record);
    }

    /**
     * Get a URL for a mocked BBB server endpoint.
     *
     * @param string $endpoint
     * @param array $params
     * @return moodle_url
     */
    protected function get_mocked_server_url(string $endpoint = '', array $params = []): moodle_url {
        return new moodle_url(TEST_MOD_BIGBLUEBUTTONBN_MOCK_SERVER . '/' . $endpoint, $params);
    }

    /**
     * Utility to send a request to the mock server
     *
     * @param string $endpoint
     * @param array $params
     * @param array $mockdata
     * @return SimpleXMLElement
     */
    protected function send_mock_request(string $endpoint, array $params = [], array $mockdata = []): SimpleXMLElement {
        $url = $this->get_mocked_server_url($endpoint, $params);

        foreach ($mockdata as $key => $value) {
            if (is_array($value)) {
                foreach ($value as $subkey => $subvalue) {
                    $paramname = "{$key}_{$subkey}";
                    $url->param($paramname, $subvalue);
                }
            } else {
                $url->param($key, $value);
            }
        }

        $curl = new \curl();
        $result = $curl->get($url->out_omit_querystring(), $url->params());

        return simplexml_load_string($result, 'SimpleXMLElement', LIBXML_NOCDATA | LIBXML_NOBLANKS);
    }

    /**
     * Reset the mock server
     */
    public function reset_mock(): void {
        if (defined('TEST_MOD_BIGBLUEBUTTONBN_MOCK_SERVER')) {
            $this->send_mock_request('backoffice/reset');
        }
    }
}<|MERGE_RESOLUTION|>--- conflicted
+++ resolved
@@ -27,7 +27,6 @@
 use mod_bigbluebuttonbn\instance;
 use mod_bigbluebuttonbn\logger;
 use mod_bigbluebuttonbn\recording;
-use mod_bigbluebuttonbn\testing\generator\mockedserver;
 
 /**
  * bigbluebuttonbn module data generator
@@ -245,10 +244,9 @@
                 'bbb-recording-tags' => $data['tags'] ?? '',
             ],
         ]);
-<<<<<<< HEAD
         $mockdata['startTime'] = $data['starttime'] ?? $now;
         $mockdata['endTime'] = $data['endtime'] ?? $mockdata['startTime'] + HOURSECS;
-=======
+
         if (!empty($data['isBreakout'])) {
             // If it is a breakout meeting, we do not have any way to know the real Id of the meeting
             // unless we query the list of submeetings.
@@ -259,7 +257,6 @@
             $mockdata['meetingID'] = $instance->get_meeting_id();
         }
 
->>>>>>> 628ee05f
         $result = $this->send_mock_request('backoffice/createRecording', [], $mockdata);
 
         return (string) $result->recordID;
