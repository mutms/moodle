<?php
// This file is part of Moodle - http://moodle.org/
//
// Moodle is free software: you can redistribute it and/or modify
// it under the terms of the GNU General Public License as published by
// the Free Software Foundation, either version 3 of the License, or
// (at your option) any later version.
//
// Moodle is distributed in the hope that it will be useful,
// but WITHOUT ANY WARRANTY; without even the implied warranty of
// MERCHANTABILITY or FITNESS FOR A PARTICULAR PURPOSE.  See the
// GNU General Public License for more details.
//
// You should have received a copy of the GNU General Public License
// along with Moodle.  If not, see <http://www.gnu.org/licenses/>.

<<<<<<< HEAD
use mod_h5pactivity\local\manager;
=======

namespace mod_h5pactivity;
>>>>>>> 3cb70de9

use advanced_testcase;
use mod_h5pactivity\local\manager;

/**
 * Unit tests for (some of) mod/h5pactivity/lib.php.
 *
 * @package    mod_h5pactivity
 * @copyright  2021 Ilya Tregubov <ilya@moodle.com>
 * @license    http://www.gnu.org/copyleft/gpl.html GNU GPL v3 or later
 */
class lib_test extends advanced_testcase {

    /**
<<<<<<< HEAD
     * Test that h5pactivity_delete_instance removes data.
     *
     * @covers ::h5pactivity_delete_instance
     */
    public function test_h5pactivity_delete_instance() {
        global $DB;
        $this->resetAfterTest();
        $this->setAdminUser();

        $course = $this->getDataGenerator()->create_course();
        $user = $this->getDataGenerator()->create_and_enrol($course, 'student');
        $activity = $this->getDataGenerator()->create_module('h5pactivity', ['course' => $course]);
        $this->setUser($user);

        /** @var \mod_h5pactivity_generator $generator */
        $generator = $this->getDataGenerator()->get_plugin_generator('mod_h5pactivity');

        /** @var \core_h5p_generator $h5pgenerator */
        $h5pgenerator = $this->getDataGenerator()->get_plugin_generator('core_h5p');

        // Add an attempt to the H5P activity.
        $attemptinfo = [
            'userid' => $user->id,
            'h5pactivityid' => $activity->id,
            'attempt' => 1,
            'interactiontype' => 'compound',
            'rawscore' => 2,
            'maxscore' => 2,
            'duration' => 1,
            'completion' => 1,
            'success' => 0,
        ];
        $generator->create_attempt($attemptinfo);

        // Add also a xAPI state to the H5P activity.
        $filerecord = [
            'contextid' => \context_module::instance($activity->cmid)->id,
            'component' => 'mod_h5pactivity',
            'filearea' => 'package',
            'itemid' => 0,
            'filepath' => '/',
            'filepath' => '/',
            'filename' => 'dummy.h5p',
            'addxapistate' => true,
        ];
        $h5pgenerator->generate_h5p_data(false, $filerecord);

        // Check the H5P activity exists and the attempt has been created.
        $this->assertNotEmpty($DB->get_record('h5pactivity', ['id' => $activity->id]));
        $this->assertEquals(2, $DB->count_records('grade_items'));
        $this->assertEquals(2, $DB->count_records('grade_grades'));
        $this->assertEquals(1, $DB->count_records('xapi_states'));

        // Check nothing happens when given activity id doesn't exist.
        h5pactivity_delete_instance($activity->id + 1);
        $this->assertNotEmpty($DB->get_record('h5pactivity', ['id' => $activity->id]));
        $this->assertEquals(2, $DB->count_records('grade_items'));
        $this->assertEquals(2, $DB->count_records('grade_grades'));
        $this->assertEquals(1, $DB->count_records('xapi_states'));

        // Check the H5P instance and its associated data is removed.
        h5pactivity_delete_instance($activity->id);
        $this->assertEmpty($DB->get_record('h5pactivity', ['id' => $activity->id]));
        $this->assertEquals(1, $DB->count_records('grade_items'));
        $this->assertEquals(1, $DB->count_records('grade_grades'));
        $this->assertEquals(0, $DB->count_records('xapi_states'));
=======
     * Load required test libraries
     */
    public static function setUpBeforeClass(): void {
        global $CFG;
        require_once("{$CFG->dirroot}/mod/h5pactivity/lib.php");
>>>>>>> 3cb70de9
    }

    /**
     * Test that assign_print_recent_activity shows ungraded submitted assignments.
     *
     * @covers ::h5pactivity_print_recent_activity
     */
    public function test_print_recent_activity() {
        $this->resetAfterTest();
        $this->setAdminUser();

        $course = $this->getDataGenerator()->create_course();
        $student = $this->getDataGenerator()->create_and_enrol($course, 'student');
        $activity = $this->getDataGenerator()->create_module('h5pactivity',
            ['course' => $course, 'enabletracking' => 1, 'grademethod' => manager::GRADEHIGHESTATTEMPT]);

        $generator = $this->getDataGenerator()->get_plugin_generator('mod_h5pactivity');

        $manager = manager::create_from_instance($activity);
        $cm = $manager->get_coursemodule();

        $user = $student;
        $params = ['cmid' => $cm->id, 'userid' => $user->id];
        $generator->create_content($activity, $params);
        $this->setUser($student);
        $this->expectOutputRegex('/submitted:/');
        h5pactivity_print_recent_activity($course, true, time() - 3600);
    }

    /**
     * Test that h5pactivity_print_recent_activity does not display any warnings when a custom fullname has been configured.
     *
     * @covers ::h5pactivity_print_recent_activity
     */
    public function test_print_recent_activity_fullname() {
        $this->resetAfterTest();
        $this->setAdminUser();

        $course = $this->getDataGenerator()->create_course();
        $teacher = $this->getDataGenerator()->create_and_enrol($course, 'editingteacher');
        $student = $this->getDataGenerator()->create_and_enrol($course, 'student');
        $activity = $this->getDataGenerator()->create_module('h5pactivity',
            ['course' => $course, 'enabletracking' => 1, 'grademethod' => manager::GRADEHIGHESTATTEMPT]);

        $generator = $this->getDataGenerator()->get_plugin_generator('mod_h5pactivity');

        $manager = manager::create_from_instance($activity);
        $cm = $manager->get_coursemodule();

        $user = $student;
        $params = ['cmid' => $cm->id, 'userid' => $user->id];
        $generator->create_content($activity, $params);

        $this->setUser($teacher);

        $this->expectOutputRegex('/submitted:/');
        set_config('fullnamedisplay', 'firstname, lastnamephonetic');
        h5pactivity_print_recent_activity($course, false, time() - 3600);
    }

    /**
     * Test that h5pactivity_get_recent_mod_activity fetches the h5pactivity correctly.
     *
     * @covers ::h5pactivity_get_recent_mod_activity
     */
    public function test_h5pactivity_get_recent_mod_activity() {
        $this->resetAfterTest();
        $this->setAdminUser();

        $course = $this->getDataGenerator()->create_course();
        $teacher = $this->getDataGenerator()->create_and_enrol($course, 'editingteacher');
        $student = $this->getDataGenerator()->create_and_enrol($course, 'student');
        $activity = $this->getDataGenerator()->create_module('h5pactivity',
            ['course' => $course, 'enabletracking' => 1, 'grademethod' => manager::GRADEHIGHESTATTEMPT]);

        $generator = $this->getDataGenerator()->get_plugin_generator('mod_h5pactivity');

        $manager = manager::create_from_instance($activity);
        $cm = $manager->get_coursemodule();

        $user = $student;
        $params = ['cmid' => $cm->id, 'userid' => $user->id];
        $generator->create_content($activity, $params);

        $index = 1;
        $activities = [
            $index => (object) [
                'type' => 'h5pactivity',
                'cmid' => $cm->id,
            ],
        ];

        $this->setUser($teacher);
        h5pactivity_get_recent_mod_activity($activities, $index, time() - HOURSECS, $course->id, $cm->id);

        $activity = $activities[1];
        $this->assertEquals("h5pactivity", $activity->type);
        $this->assertEquals($student->id, $activity->user->id);
    }

    /**
     * Test that h5pactivity_get_recent_mod_activity fetches activity correctly.
     *
     * @covers ::h5pactivity_fetch_recent_activity
     */
    public function test_h5pactivity_fetch_recent_activity() {
        global $DB;

        $this->resetAfterTest();
        $this->setAdminUser();

        $course = $this->getDataGenerator()->create_course();

        // Create users and groups.
        $students = array();
        $groups = array();
        $teacher = $this->getDataGenerator()->create_and_enrol($course, 'editingteacher');

        for ($i = 1; $i < 6; $i++) {
            $students[$i] = $this->getDataGenerator()->create_and_enrol($course, 'student');
            $groups[$i] = $this->getDataGenerator()->create_group(array('courseid' => $course->id));
        }
        $groups[$i] = $this->getDataGenerator()->create_group(array('courseid' => $course->id, 'participation' => 0));

        // Update the course set the groupmode SEPARATEGROUPS and forced.
        update_course((object)array('id' => $course->id, 'groupmode' => SEPARATEGROUPS, 'groupmodeforce' => true));

        // Student 1 is in groups 1 and 3.
        groups_add_member($groups[1], $students[1]);
        groups_add_member($groups[3], $students[1]);

        // Student 2 is in groups 1 and 2.
        groups_add_member($groups[1], $students[2]);
        groups_add_member($groups[2], $students[2]);

        // Student 3 is only in group 3.
        groups_add_member($groups[3], $students[3]);

        // Student 4 is only in group 5 (non-participation).
        groups_add_member($groups[6], $students[4]);

        // Student 5 is not in any groups.

        // Grader is only in group 3.
        groups_add_member($groups[3], $teacher);

        $timestart = time() - 1;
        // Create h5pactivity.
        $activity = $this->getDataGenerator()->create_module('h5pactivity',
            ['course' => $course->id, 'enabletracking' => 1, 'grademethod' => manager::GRADEHIGHESTATTEMPT,
                'groupmode' => SEPARATEGROUPS]);

        $teacherrole = $DB->get_record('role', array('shortname' => 'editingteacher'));
        $cmcontext = \context_module::instance($activity->cmid);
        assign_capability('moodle/site:accessallgroups', CAP_PROHIBIT, $teacherrole->id, $cmcontext, true);

        $manager = manager::create_from_instance($activity);
        $cm = $manager->get_coursemodule();

        // Create attempts.
        $generator = $this->getDataGenerator()->get_plugin_generator('mod_h5pactivity');
        foreach ($students as $student) {
            $params = ['cmid' => $cm->id, 'userid' => $student->id];
            $generator->create_content($activity, $params);
        }

        // Get all attempts.
        $dbparams = [$timestart, $course->id, 'h5pactivity'];
        $userfieldsapi = \core_user\fields::for_userpic();
        $namefields = $userfieldsapi->get_sql('u', false, '', 'userid', false)->selects;;

        $sql = "SELECT h5pa.id, h5pa.timemodified, cm.id as cmid, $namefields
                  FROM {h5pactivity_attempts} h5pa
                  JOIN {h5pactivity} h5p      ON h5p.id = h5pa.h5pactivityid
                  JOIN {course_modules} cm ON cm.instance = h5p.id
                  JOIN {modules} md        ON md.id = cm.module
                  JOIN {user} u            ON u.id = h5pa.userid
                 WHERE h5pa.timemodified > ?
                   AND h5p.course = ?
                   AND md.name = ?
              ORDER BY h5pa.timemodified ASC";

        $submissions = $DB->get_records_sql($sql, $dbparams);
        $this->assertCount(count($students), $submissions);

        // Fetch activity for student (only his own).
        $this->setUser($students[1]);
        $recentactivity = h5pactivity_fetch_recent_activity($submissions, $course->id);
        $this->assertCount(1, $recentactivity);
        $this->assertEquals($students[1]->id, $recentactivity[$students[1]->id]->userid);

        // Fetch users group info for grader.
        $this->setUser($teacher);
        $recentactivity = h5pactivity_fetch_recent_activity($submissions, $course->id);
        $this->assertCount(2, $recentactivity);
        // Grader, Student 1 and 3 are in Group 3.
        $this->assertEquals($students[1]->id, $recentactivity[$students[1]->id]->userid);
        $this->assertEquals($students[3]->id, $recentactivity[$students[3]->id]->userid);

        // Grader is in Group 2.
        groups_remove_member($groups[3], $teacher);
        groups_add_member($groups[2], $teacher);
        get_fast_modinfo($course->id, 0, true);
        $recentactivity = h5pactivity_fetch_recent_activity($submissions, $course->id);
        $this->assertCount(1, $recentactivity);
        // Grader, Student 2 are in Group 2.
        $this->assertEquals($students[2]->id, $recentactivity[$students[2]->id]->userid);

        // Grader is in Group 1.
        groups_remove_member($groups[2], $teacher);
        groups_add_member($groups[1], $teacher);
        get_fast_modinfo($course->id, 0, true);
        $recentactivity = h5pactivity_fetch_recent_activity($submissions, $course->id);
        $this->assertCount(2, $recentactivity);
        // Grader, Student 1 and 2 are in Group 1.
        $this->assertEquals($students[1]->id, $recentactivity[$students[1]->id]->userid);
        $this->assertEquals($students[2]->id, $recentactivity[$students[2]->id]->userid);

        // Grader is in no group.
        groups_remove_member($groups[1], $teacher);
        get_fast_modinfo($course->id, 0, true);
        $recentactivity = h5pactivity_fetch_recent_activity($submissions, $course->id);
        // Student 4 and Student 5 have submissions, but they are not in a participation group, so they do not show up in recent
        // activity for separate groups mode.
        $this->assertCount(0, $recentactivity);
    }

    /**
     * Test that h5pactivity_reset_userdata reset user data.
     *
     * @covers ::h5pactivity_reset_userdata
     */
    public function test_h5pactivity_reset_userdata() {
        global $DB;
        $this->resetAfterTest();
        $this->setAdminUser();

        $course = $this->getDataGenerator()->create_course();
        $user = $this->getDataGenerator()->create_and_enrol($course, 'student');
        $activity = $this->getDataGenerator()->create_module('h5pactivity', ['course' => $course]);
        $this->setUser($user);

        /** @var \mod_h5pactivity_generator $generator */
        $generator = $this->getDataGenerator()->get_plugin_generator('mod_h5pactivity');

        /** @var \core_h5p_generator $h5pgenerator */
        $h5pgenerator = $this->getDataGenerator()->get_plugin_generator('core_h5p');

        // Add an attempt to the H5P activity.
        $attemptinfo = [
            'userid' => $user->id,
            'h5pactivityid' => $activity->id,
            'attempt' => 1,
            'interactiontype' => 'compound',
            'rawscore' => 2,
            'maxscore' => 2,
            'duration' => 1,
            'completion' => 1,
            'success' => 0,
        ];
        $generator->create_attempt($attemptinfo);

        // Add also a xAPI state to the H5P activity.
        $filerecord = [
            'contextid' => \context_module::instance($activity->cmid)->id,
            'component' => 'mod_h5pactivity',
            'filearea' => 'package',
            'itemid' => 0,
            'filepath' => '/',
            'filepath' => '/',
            'filename' => 'dummy.h5p',
            'addxapistate' => true,
        ];
        $h5pgenerator->generate_h5p_data(false, $filerecord);

        // Check the H5P activity exists and the attempt has been created with the expected data.
        $this->assertNotEmpty($DB->get_record('h5pactivity', ['id' => $activity->id]));
        $this->assertEquals(2, $DB->count_records('grade_items'));
        $this->assertEquals(2, $DB->count_records('grade_grades'));
        $this->assertEquals(1, $DB->count_records('xapi_states'));

        // Check nothing happens when reset_h5pactivity is not set.
        $data = new stdClass();
        h5pactivity_reset_userdata($data);
        $this->assertNotEmpty($DB->get_record('h5pactivity', ['id' => $activity->id]));
        $this->assertEquals(2, $DB->count_records('grade_items'));
        $this->assertEquals(2, $DB->count_records('grade_grades'));
        $this->assertEquals(1, $DB->count_records('xapi_states'));
        $this->assertEquals(1, $DB->count_records('xapi_states'));

        // Check nothing happens when reset_h5pactivity is not set.
        $data = (object) [
            'courseid' => $course->id,
        ];
        h5pactivity_reset_userdata($data);
        $this->assertNotEmpty($DB->get_record('h5pactivity', ['id' => $activity->id]));
        $this->assertEquals(2, $DB->count_records('grade_items'));
        $this->assertEquals(2, $DB->count_records('grade_grades'));
        $this->assertEquals(1, $DB->count_records('xapi_states'));
        $this->assertEquals(1, $DB->count_records('xapi_states'));

        // Check nothing happens when the given course doesn't exist.
        $data = (object) [
            'reset_h5pactivity' => true,
            'courseid' => $course->id + 1,
        ];
        h5pactivity_reset_userdata($data);
        $this->assertNotEmpty($DB->get_record('h5pactivity', ['id' => $activity->id]));
        $this->assertEquals(2, $DB->count_records('grade_items'));
        $this->assertEquals(2, $DB->count_records('grade_grades'));
        $this->assertEquals(1, $DB->count_records('xapi_states'));
        $this->assertEquals(1, $DB->count_records('xapi_states'));

        // Check the H5P instance and its associated data is reset.
        $data = (object) [
            'reset_h5pactivity' => true,
            'courseid' => $course->id,
        ];
        h5pactivity_reset_userdata($data);
        $this->assertNotEmpty($DB->get_record('h5pactivity', ['id' => $activity->id]));
        $this->assertEquals(2, $DB->count_records('grade_items'));
        $this->assertEquals(1, $DB->count_records('grade_grades'));
        $this->assertEquals(0, $DB->count_records('xapi_states'));
    }
}<|MERGE_RESOLUTION|>--- conflicted
+++ resolved
@@ -14,12 +14,8 @@
 // You should have received a copy of the GNU General Public License
 // along with Moodle.  If not, see <http://www.gnu.org/licenses/>.
 
-<<<<<<< HEAD
-use mod_h5pactivity\local\manager;
-=======
 
 namespace mod_h5pactivity;
->>>>>>> 3cb70de9
 
 use advanced_testcase;
 use mod_h5pactivity\local\manager;
@@ -34,7 +30,14 @@
 class lib_test extends advanced_testcase {
 
     /**
-<<<<<<< HEAD
+     * Load required test libraries
+     */
+    public static function setUpBeforeClass(): void {
+        global $CFG;
+        require_once("{$CFG->dirroot}/mod/h5pactivity/lib.php");
+    }
+
+    /**
      * Test that h5pactivity_delete_instance removes data.
      *
      * @covers ::h5pactivity_delete_instance
@@ -101,13 +104,6 @@
         $this->assertEquals(1, $DB->count_records('grade_items'));
         $this->assertEquals(1, $DB->count_records('grade_grades'));
         $this->assertEquals(0, $DB->count_records('xapi_states'));
-=======
-     * Load required test libraries
-     */
-    public static function setUpBeforeClass(): void {
-        global $CFG;
-        require_once("{$CFG->dirroot}/mod/h5pactivity/lib.php");
->>>>>>> 3cb70de9
     }
 
     /**
@@ -390,7 +386,7 @@
         $this->assertEquals(1, $DB->count_records('xapi_states'));
 
         // Check nothing happens when reset_h5pactivity is not set.
-        $data = new stdClass();
+        $data = new \stdClass();
         h5pactivity_reset_userdata($data);
         $this->assertNotEmpty($DB->get_record('h5pactivity', ['id' => $activity->id]));
         $this->assertEquals(2, $DB->count_records('grade_items'));
@@ -432,4 +428,4 @@
         $this->assertEquals(1, $DB->count_records('grade_grades'));
         $this->assertEquals(0, $DB->count_records('xapi_states'));
     }
-}+}
