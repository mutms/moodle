--- conflicted
+++ resolved
@@ -30,21 +30,17 @@
 $string['file'] = 'Upload content';
 $string['file_help'] = 'Files may be stored in the content bank for use in courses. Only files used by content types enabled on the site may be uploaded.';
 $string['name'] = 'Content';
-<<<<<<< HEAD
 $string['nopermissiontodelete'] = 'You do not have permission to delete content.';
-$string['privacy:metadata:userid'] = 'The ID of the user creating or modifying content bank content.';
-$string['privacy:metadata:content:usercreated'] = 'The user who created the content.';
-$string['privacy:metadata:content:usermodified'] = 'The last user who modified the content.';
-=======
-$string['nopermissiontodelete'] = 'You have no permissions to delete the content.';
-$string['privacy:metadata:contentbankcontent'] = 'Stores the content of the content bank.';
 $string['privacy:metadata:content:contenttype'] = 'The contenttype plugin of the content in the content bank.';
 $string['privacy:metadata:content:name'] = 'Name of the content in the content bank.';
 $string['privacy:metadata:content:timecreated'] = 'The time when the content was created.';
 $string['privacy:metadata:content:timemodified'] = 'The time when the content was modified.';
 $string['privacy:metadata:content:usercreated'] = 'The user has created the content.';
+$string['privacy:metadata:content:usercreated'] = 'The user who created the content.';
 $string['privacy:metadata:content:usermodified'] = 'Last user has modified the content.';
->>>>>>> aeacd6c8
+$string['privacy:metadata:content:usermodified'] = 'The last user who modified the content.';
+$string['privacy:metadata:contentbankcontent'] = 'Stores the content of the content bank.';
+$string['privacy:metadata:userid'] = 'The ID of the user creating or modifying content bank content.';
 $string['timecreated'] = 'Time created';
 $string['unsupported'] = 'This content type is not supported.';
 $string['upload'] = 'Upload';