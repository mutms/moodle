--- conflicted
+++ resolved
@@ -92,11 +92,7 @@
         $this->assertCount(2, $providers[summarise_text::class]);
 
         // Disable the generate text action for the Open AI provider.
-<<<<<<< HEAD
-        set_config(generate_text::class, 0, 'aiprovider_openai');
-=======
         manager::set_action_state('aiprovider_openai', generate_text::class::get_basename(), 0);
->>>>>>> cfe65f17
         $providers = $manager->get_providers_for_actions($actions, true);
 
         // Assert that there is no provider for the generate text action.
